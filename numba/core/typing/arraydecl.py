--- conflicted
+++ resolved
@@ -9,13 +9,10 @@
 # import time side effect: array operations requires typing support of sequence
 # defined in collections: e.g. array.shape[i]
 from numba.core.typing import collections
-<<<<<<< HEAD
-from numba.core.errors import (TypingError, NumbaTypeError,
+from numba.core.errors import (TypingError, RequireLiteralValue, NumbaTypeError,
                                NumbaNotImplementedError, NumbaAssertionError,
                                NumbaKeyError, NumbaIndexError)
-=======
-from numba.core.errors import RequireLiteralValue, TypingError
->>>>>>> 8d4559a8
+
 
 Indexing = namedtuple("Indexing", ("index", "result", "advanced"))
 
