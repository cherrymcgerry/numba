--- conflicted
+++ resolved
@@ -5,14 +5,9 @@
 import logging
 import textwrap
 
-<<<<<<< HEAD
 from numba.core import errors, ir, config
-from numba.core.errors import NotDefinedError, error_extras
-=======
-from numba.core import errors, dataflow, controlflow, ir, config
 from numba.core.errors import NotDefinedError, UnsupportedError, error_extras
 from numba.core.ir_utils import get_definition, guard
->>>>>>> 64c06beb
 from numba.core.utils import (PYVERSION, BINOPS_TO_OPERATORS,
                               INPLACE_BINOPS_TO_OPERATORS,)
 from numba.core.byteflow import Flow, AdaptDFA, AdaptCFA
