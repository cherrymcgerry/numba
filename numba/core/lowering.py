--- conflicted
+++ resolved
@@ -14,12 +14,8 @@
                                NumbaDebugInfoWarning)
 from numba.core.funcdesc import default_mangler
 from numba.core.environment import Environment
-<<<<<<< HEAD
 from numba.core.analysis import compute_use_defs, must_use_alloca
-=======
-from numba.core.analysis import compute_use_defs
 from numba.misc.firstlinefinder import get_func_body_first_lineno
->>>>>>> 65cbe1ca
 
 
 _VarArgItem = namedtuple("_VarArgItem", ("vararg", "index"))
