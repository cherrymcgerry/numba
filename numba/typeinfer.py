"""
Type inference base on CPA.
The algorithm guarantees monotonic growth of type-sets for each variable.

Steps:
    1. seed initial types
    2. build constrains
    3. propagate constrains
    4. unify types

Constrain propagation is precise and does not regret (no backtracing).
Constrains push types forward following the dataflow.
"""

from __future__ import print_function, division, absolute_import

from pprint import pprint
import itertools

<<<<<<< HEAD
from numba import ir, types, config, utils
=======
from numba import ir, types, utils, config, six
>>>>>>> a8a8c68c
from numba.config import PYVERSION
from numba.utils import builtins

RANGE_ITER_OBJECTS = (builtins.range,)
if PYVERSION < (3, 0):
    RANGE_ITER_OBJECTS += (builtins.xrange,)


class TypingError(Exception):
    def __init__(self, msg, loc=None):
        self.msg = msg
        self.loc = loc
        if loc:
            super(TypingError, self).__init__("%s\n%s" % (msg, loc.strformat()))
        else:
            super(TypingError, self).__init__("%s" % (msg,))


class TypeVar(object):
    def __init__(self, context, var):
        self.context = context
        self.var = var
        self.typeset = set()
        self.locked = False

    def add_types(self, *types):
        if not types:
            return

        # Sentry for None
        for ty in types:
            if ty is None:
                raise TypeError("Using None as variable type")

        nbefore = len(self.typeset)

        if self.locked:
            if set(types) != self.typeset:
                [expect] = list(self.typeset)
                for ty in types:
                    if self.context.type_compatibility(ty, expect) is None:
                        raise TypingError("No conversion from %s to %s for "
                                          "'%s'" % (ty, expect, self.var))
        else:
            self.typeset |= set(types)

        nafter = len(self.typeset)
        assert nbefore <= nafter, "Must grow monotonically"

    def lock(self, typ):
        if self.locked:
            [expect] = list(self.typeset)
            if self.context.type_compatibility(typ, expect) is None:
                raise TypingError("No conversion from %s to %s for "
                                  "'%s'" % (typ, expect, self.var))
        else:
            self.typeset = set([typ])
            self.locked = True

    def union(self, other):
        self.add_types(*other.typeset)

    def __repr__(self):
        return '%s := {%s}' % (self.var, ', '.join(map(str, self.typeset)))

    def get(self):
        return tuple(self.typeset)

    def getone(self):
        assert len(self) == 1, self.typeset
        return tuple(self.typeset)[0]

    def __len__(self):
        return len(self.typeset)


class ConstrainNetwork(object):
    """
    TODO: It is possible to optimize constrain propagation to consider only
          dirty type variables.
    """

    def __init__(self):
        self.constrains = []

    def append(self, constrain):
        self.constrains.append(constrain)

    def propagate(self, context, typevars):
        for constrain in self.constrains:
            try:
                constrain(context, typevars)
            except TypingError:
                raise
            except Exception as e:
                msg = "Internal error at {con}:\n{err}"
                raise TypingError(msg.format(con=constrain, err=e),
                                  loc=constrain.loc)


class Propagate(object):
    """
    A simple constrain for direct propagation of types for assignments.
    """

    def __init__(self, dst, src, loc):
        self.dst = dst
        self.src = src
        self.loc = loc

    def __call__(self, context, typevars):
        typevars[self.dst].union(typevars[self.src])


class BuildTupleConstrain(object):
    def __init__(self, target, items, loc):
        self.target = target
        self.items = items
        self.loc = loc

    def __call__(self, context, typevars):
        tsets = [typevars[i.name].get() for i in self.items]
        oset = typevars[self.target]
        for vals in itertools.product(*tsets):
            if all(vals[0] == v for v in vals):
                tup = types.UniTuple(dtype=vals[0], count=len(vals))
            else:
                tup = types.Tuple(vals)
            oset.add_types(tup)


class ExhaustIterConstrain(object):
    def __init__(self, target, count, iterator, loc):
        self.target = target
        self.count = count
        self.iterator = iterator
        self.loc = loc

    def __call__(self, context, typevars):
        oset = typevars[self.target]
        for tp in typevars[self.iterator.name].get():
            if isinstance(tp, types.IterableType):
                oset.add_types(types.UniTuple(dtype=tp.iterator_type.yield_type,
                                              count=self.count))
            elif isinstance(tp, types.Tuple):
                oset.add_types(tp)


class PairFirstConstrain(object):
    def __init__(self, target, pair, loc):
        self.target = target
        self.pair = pair
        self.loc = loc

    def __call__(self, context, typevars):
        oset = typevars[self.target]
        for tp in typevars[self.pair.name].get():
            if not isinstance(tp, types.Pair):
                # XXX is this an error?
                continue
            oset.add_types(tp.first_type)


class PairSecondConstrain(object):
    def __init__(self, target, pair, loc):
        self.target = target
        self.pair = pair
        self.loc = loc

    def __call__(self, context, typevars):
        oset = typevars[self.target]
        for tp in typevars[self.pair.name].get():
            if not isinstance(tp, types.Pair):
                # XXX is this an error?
                continue
            oset.add_types(tp.second_type)


class StaticGetItemConstrain(object):
    def __init__(self, target, value, index, loc):
        self.target = target
        self.value = value
        self.index = index
        self.loc = loc

    def __call__(self, context, typevars):
        oset = typevars[self.target]
        for tp in typevars[self.value.name].get():
            if isinstance(tp, types.UniTuple):
                oset.add_types(tp.dtype)
            elif isinstance(tp, types.Tuple):
                oset.add_types(tp.types[self.index])


class CallConstrain(object):
    """Constrain for calling functions.
    Perform case analysis foreach combinations of argument types.
    """

    def __init__(self, target, func, args, kws, loc):
        self.target = target
        self.func = func
        self.args = args
        self.kws = kws
        self.loc = loc

    def __call__(self, context, typevars):
        fnty = typevars[self.func].getone()
        self.resolve(context, typevars, fnty)

    def resolve(self, context, typevars, fnty):
        assert not self.kws, "Keyword argument is not supported, yet"
        assert fnty
        argtypes = [typevars[a.name].get() for a in self.args]
        restypes = []
        # Case analysis for each combination of argument types.
        for args in itertools.product(*argtypes):
            # TODO handling keyword arguments
            sig = context.resolve_function_type(fnty, args, ())
            if sig is None:
                msg = "Undeclared %s%s" % (fnty, args)
                raise TypingError(msg, loc=self.loc)
            restypes.append(sig.return_type)
        typevars[self.target].add_types(*restypes)


class IntrinsicCallConstrain(CallConstrain):
    def __call__(self, context, typevars):
        self.resolve(context, typevars, fnty=self.func)


class GetAttrConstrain(object):
    def __init__(self, target, attr, value, loc, inst):
        self.target = target
        self.attr = attr
        self.value = value
        self.loc = loc
        self.inst = inst

    def __call__(self, context, typevars):
        valtys = typevars[self.value.name].get()
        restypes = []
        for ty in valtys:
            try:
                attrty = context.resolve_getattr(value=ty, attr=self.attr)
            except KeyError:
                args = (self.attr, ty, self.value.name, self.inst)
                msg = "Unknown attribute '%s' for %s %s %s" % args
                raise TypingError(msg, loc=self.inst.loc)
            else:
                assert attrty
                restypes.append(attrty)
        typevars[self.target].add_types(*restypes)

    def __repr__(self):
        return 'resolving type of attribute "{attr}" of "{value}"'.format(
            value=self.value, attr=self.attr)


class SetItemConstrain(object):
    def __init__(self, target, index, value, loc):
        self.target = target
        self.index = index
        self.value = value
        self.loc = loc

    def __call__(self, context, typevars):
        targettys = typevars[self.target.name].get()
        idxtys = typevars[self.index.name].get()
        valtys = typevars[self.value.name].get()

        for ty, it, vt in itertools.product(targettys, idxtys, valtys):
            if not context.resolve_setitem(target=ty, index=it, value=vt):
                raise TypingError("Cannot resolve setitem: %s[%s] = %s" %
                                  (ty, it, vt), loc=self.loc)


class SetAttrConstrain(object):
    def __init__(self, target, attr, value, loc):
        self.target = target
        self.attr = attr
        self.value = value
        self.loc = loc

    def __call__(self, context, typevars):
        targettys = typevars[self.target.name].get()
        valtys = typevars[self.value.name].get()

        for ty, vt in itertools.product(targettys, valtys):
            if not context.resolve_setattr(target=ty, attr=self.attr,
                                           value=vt):
                raise TypingError("Cannot resolve setattr: (%s).%s = %s" %
                                  (ty, self.attr, vt), loc=self.loc)


class TypeVarMap(dict):
    def set_context(self, context):
        self.context = context

    def __getitem__(self, name):
        if name not in self:
            self[name] = TypeVar(self.context, name)
        return super(TypeVarMap, self).__getitem__(name)

    def __setitem__(self, name, value):
        assert isinstance(name, str)
        if name in self:
            raise KeyError("Cannot redefine typevar %s" % name)
        else:
            super(TypeVarMap, self).__setitem__(name, value)


class TypeInferer(object):
    """
    Operates on block that shares the same ir.Scope.
    """

    def __init__(self, context, blocks):
        self.context = context
        self.blocks = blocks
        self.typevars = TypeVarMap()
        self.typevars.set_context(context)
        self.constrains = ConstrainNetwork()
        self.return_type = None
        # Set of assumed immutable globals
        self.assumed_immutables = set()
        # Track all calls
        self.usercalls = []
        self.intrcalls = []
        self.setitemcalls = []
        self.setattrcalls = []

    def dump(self):
        print('---- type variables ----')
<<<<<<< HEAD
        pprint(list(utils.itervalues(self.typevars)))
=======
        pprint(list(six.itervalues(self.typevars)))
>>>>>>> a8a8c68c

    def seed_type(self, name, typ):
        """All arguments should be seeded.
        """
        self.typevars[name].lock(typ)

    def seed_return(self, typ):
        """Seeding of return value is optional.
        """
        for blk in utils.itervalues(self.blocks):
            inst = blk.terminator
            if isinstance(inst, ir.Return):
                self.typevars[inst.value.name].lock(typ)

    def build_constrain(self):
        for blk in utils.itervalues(self.blocks):
            for inst in blk.body:
                self.constrain_statement(inst)

    def propagate(self):
        newtoken = self.get_state_token()
        oldtoken = None
        if config.DEBUG:
            self.dump()
            # Since the number of types are finite, the typesets will eventually
        # stop growing.
        while newtoken != oldtoken:
            if config.DEBUG:
                print("propagate".center(80, '-'))
            oldtoken = newtoken
            self.constrains.propagate(self.context, self.typevars)
            newtoken = self.get_state_token()
            if config.DEBUG:
                self.dump()

    def unify(self):
        typdict = utils.UniqueDict()
        for var, tv in self.typevars.items():
            if len(tv) == 1:
                unified = tv.getone()
            elif len(tv) == 0:
                raise TypeError("Variable %s has no type" % var)
            else:
                unified = self.context.unify_types(*tv.get())
            if unified == types.pyobject:
                raise TypingError("Var '%s' unified to object: %s" % (var, tv))
            typdict[var] = unified
        retty = self.get_return_type(typdict)
        fntys = self.get_function_types(typdict)
        return typdict, retty, fntys

    def get_function_types(self, typemap):
        calltypes = utils.UniqueDict()
        for call, args, kws in self.intrcalls:
            if call.op in ('inplace_binop', 'binop', 'unary'):
                fnty = call.fn
            else:
                fnty = call.op
            args = tuple(typemap[a.name] for a in args)
            assert not kws
            signature = self.context.resolve_function_type(fnty, args, ())
            assert signature is not None, (fnty, args)
            calltypes[call] = signature

        for call, args, kws in self.usercalls:
            args = tuple(typemap[a.name] for a in args)

            if isinstance(call.func, ir.Intrinsic):
                signature = call.func.type
            else:
                assert not kws
                fnty = typemap[call.func.name]
                signature = self.context.resolve_function_type(fnty, args, ())
                assert signature is not None, (fnty, args)
            calltypes[call] = signature

        for inst in self.setitemcalls:
            target = typemap[inst.target.name]
            index = typemap[inst.index.name]
            value = typemap[inst.value.name]
            signature = self.context.resolve_setitem(target, index, value)
            calltypes[inst] = signature

        for inst in self.setattrcalls:
            target = typemap[inst.target.name]
            attr = inst.attr
            value = typemap[inst.value.name]
            signature = self.context.resolve_setattr(target, attr, value)
            calltypes[inst] = signature

        return calltypes

    def get_return_type(self, typemap):
        rettypes = set()
        for blk in utils.itervalues(self.blocks):
            term = blk.terminator
            if isinstance(term, ir.Return):
                rettypes.add(typemap[term.value.name])

        if types.none in rettypes:
            # Special case None return
            rettypes = rettypes - set([types.none])
            if rettypes:
                unified = self.context.unify_types(*rettypes)
                return types.Optional(unified)
            else:
                return types.none
        elif rettypes:
            unified = self.context.unify_types(*rettypes)
            return unified
        else:
            return types.none

    def get_state_token(self):
        """The algorithm is monotonic.  It can only grow the typesets.
        The sum of all lengths of type sets is a cheap and accurate
        description of our progress.
        """
        return sum(len(tv) for tv in utils.itervalues(self.typevars))

    def constrain_statement(self, inst):
        if isinstance(inst, ir.Assign):
            self.typeof_assign(inst)
        elif isinstance(inst, ir.SetItem):
            self.typeof_setitem(inst)
        elif isinstance(inst, ir.SetAttr):
            self.typeof_setattr(inst)
        elif isinstance(inst, (ir.Jump, ir.Branch, ir.Return, ir.Del)):
            pass
        elif isinstance(inst, ir.Raise):
            pass
        else:
            raise NotImplementedError(inst)

    def typeof_setitem(self, inst):
        constrain = SetItemConstrain(target=inst.target, index=inst.index,
                                     value=inst.value, loc=inst.loc)
        self.constrains.append(constrain)
        self.setitemcalls.append(inst)

    def typeof_setattr(self, inst):
        constrain = SetAttrConstrain(target=inst.target, attr=inst.attr,
                                     value=inst.value, loc=inst.loc)
        self.constrains.append(constrain)
        self.setattrcalls.append(inst)

    def typeof_assign(self, inst):
        value = inst.value
        if isinstance(value, ir.Const):
            self.typeof_const(inst, inst.target, value.value)
        elif isinstance(value, ir.Var):
            self.constrains.append(Propagate(dst=inst.target.name,
                                             src=value.name, loc=inst.loc))
        elif isinstance(value, (ir.Global, ir.FreeVar)):
            self.typeof_global(inst, inst.target, value)
        elif isinstance(value, ir.Expr):
            self.typeof_expr(inst, inst.target, value)
        else:
            raise NotImplementedError(type(value), value)

    def resolve_value_type(self, inst, val):
        """
        Resolve the type of a simple Python value, such as can be
        represented by literals.
        """
        ty = self.context.resolve_value_type(val)
        if ty is None:
            msg = "Unsupported Python value %r" % (val,)
            raise TypingError(msg, loc=inst.loc)
        else:
            return ty

    def typeof_const(self, inst, target, const):
        self.typevars[target.name].lock(self.resolve_value_type(inst, const))

    def sentry_modified_builtin(self, inst, gvar):
        """Ensure that builtins are modified.
        """
        if (gvar.name in ('range', 'xrange') and
                    gvar.value not in utils.RANGE_ITER_OBJECTS):
            bad = True
        elif gvar.name == 'slice' and gvar.value is not slice:
            bad = True
        elif gvar.name == 'len' and gvar.value is not len:
            bad = True
        else:
            bad = False

        if bad:
            raise TypingError("Modified builtin '%s'" % gvar.name,
                              loc=inst.loc)

    def typeof_global(self, inst, target, gvar):
        typ = self.context.resolve_value_type(gvar.value)
        if isinstance(typ, types.Array):
            # Global array in nopython mode is constant
            typ = typ.copy(layout='C', const=True)

        if typ is not None:
            self.sentry_modified_builtin(inst, gvar)
            self.typevars[target.name].lock(typ)
            self.assumed_immutables.add(inst)
        else:
            raise TypingError("Untyped global name '%s'" % gvar.name,
                              loc=inst.loc)

    def typeof_expr(self, inst, target, expr):
        if expr.op == 'call':
            if isinstance(expr.func, ir.Intrinsic):
                restype = expr.func.type.return_type
                self.typevars[target.name].add_types(restype)
                self.usercalls.append((inst.value, expr.args, expr.kws))
            else:
                self.typeof_call(inst, target, expr)
        elif expr.op in ('getiter', 'iternext'):
            self.typeof_intrinsic_call(inst, target, expr.op, expr.value)
        elif expr.op == 'exhaust_iter':
            constrain = ExhaustIterConstrain(target.name, count=expr.count,
                                             iterator=expr.value,
                                             loc=expr.loc)
            self.constrains.append(constrain)
        elif expr.op == 'pair_first':
            constrain = PairFirstConstrain(target.name, pair=expr.value,
                                           loc=expr.loc)
            self.constrains.append(constrain)
        elif expr.op == 'pair_second':
            constrain = PairSecondConstrain(target.name, pair=expr.value,
                                            loc=expr.loc)
            self.constrains.append(constrain)
        elif expr.op == 'binop':
            self.typeof_intrinsic_call(inst, target, expr.fn, expr.lhs, expr.rhs)
        elif expr.op == 'inplace_binop':
            # We assume type constraints for inplace operators to be the
            # same as for normal operators.  This may have to be refined in
            # the future.
            self.typeof_intrinsic_call(inst, target, expr.fn, expr.lhs, expr.rhs)
        elif expr.op == 'unary':
            self.typeof_intrinsic_call(inst, target, expr.fn, expr.value)
        elif expr.op == 'static_getitem':
            constrain = StaticGetItemConstrain(target.name, value=expr.value,
                                               index=expr.index,
                                               loc=expr.loc)
            self.constrains.append(constrain)
        elif expr.op == 'getitem':
            self.typeof_intrinsic_call(inst, target, expr.op, expr.value,
                                       expr.index)
        elif expr.op == 'getattr':
            constrain = GetAttrConstrain(target.name, attr=expr.attr,
                                         value=expr.value, loc=inst.loc,
                                         inst=inst)
            self.constrains.append(constrain)
        elif expr.op == 'build_tuple':
            constrain = BuildTupleConstrain(target.name, items=expr.items,
                                            loc=inst.loc)
            self.constrains.append(constrain)
        else:
            raise NotImplementedError(type(expr), expr)

    def typeof_call(self, inst, target, call):
        constrain = CallConstrain(target.name, call.func.name, call.args,
                                  call.kws, loc=inst.loc)
        self.constrains.append(constrain)
        self.usercalls.append((inst.value, call.args, call.kws))

    def typeof_intrinsic_call(self, inst, target, func, *args):
        constrain = IntrinsicCallConstrain(target.name, func, args, (),
                                           loc=inst.loc)
        self.constrains.append(constrain)
        self.intrcalls.append((inst.value, args, ()))<|MERGE_RESOLUTION|>--- conflicted
+++ resolved
@@ -17,11 +17,7 @@
 from pprint import pprint
 import itertools
 
-<<<<<<< HEAD
-from numba import ir, types, config, utils
-=======
 from numba import ir, types, utils, config, six
->>>>>>> a8a8c68c
 from numba.config import PYVERSION
 from numba.utils import builtins
 
@@ -356,11 +352,7 @@
 
     def dump(self):
         print('---- type variables ----')
-<<<<<<< HEAD
-        pprint(list(utils.itervalues(self.typevars)))
-=======
         pprint(list(six.itervalues(self.typevars)))
->>>>>>> a8a8c68c
 
     def seed_type(self, name, typ):
         """All arguments should be seeded.
