#include "_pymodule.h"

#include <string.h>
#include <time.h>
#include <assert.h>

#include "_typeof.h"
#include "_hashtable.h"

#define NPY_NO_DEPRECATED_API NPY_1_7_API_VERSION
#include <numpy/ndarrayobject.h>


/* Cached typecodes for basic scalar types */
static int tc_int8;
static int tc_int16;
static int tc_int32;
static int tc_int64;
static int tc_uint8;
static int tc_uint16;
static int tc_uint32;
static int tc_uint64;
static int tc_float32;
static int tc_float64;
static int tc_complex64;
static int tc_complex128;
static int BASIC_TYPECODES[12];

static int tc_intp;

static PyObject *typecache;
static PyObject *ndarray_typecache;
static PyObject *structured_dtypes;

static PyObject *str_typeof_pyval = NULL;


/*
 * Type fingerprint computation.
 */

typedef struct {
    /* A buffer the fingerprint will be written to */
    char *buf;
    size_t n;
    size_t allocated;
    /* A preallocated buffer, sufficient to fit the fingerprint for most types */
    char static_buf[40];
} string_writer_t;

static void
string_writer_init(string_writer_t *w)
{
    w->buf = w->static_buf;
    w->n = 0;
    w->allocated = sizeof(w->static_buf) / sizeof(unsigned char);
}

static void
string_writer_clear(string_writer_t *w)
{
    if (w->buf != w->static_buf)
        free(w->buf);
}

<<<<<<< HEAD
static void
string_writer_move(string_writer_t *dest, const string_writer_t *src)
{
    dest->n = src->n;
    dest->allocated = src->allocated;
    if (src->buf == src->static_buf) {
        dest->buf = dest->static_buf;
        memcpy(dest->buf, src->buf, src->n);
    }
    else {
        dest->buf = src->buf;
    }
}

=======
/* Ensure at least *bytes* can be appended to the string writer's buffer. */
>>>>>>> 6f38bec4
static inline int
string_writer_ensure(string_writer_t *w, size_t bytes)
{
    size_t newsize;
    bytes += w->n;
    if (bytes <= w->allocated)
        return 0;
    newsize = (w->allocated << 2) + 1;
    if (newsize < bytes)
        newsize = bytes;
    if (w->buf == w->static_buf)
        w->buf = malloc(newsize);
    else
        w->buf = realloc(w->buf, newsize);
    if (w->buf) {
        w->allocated = newsize;
        return 0;
    }
    else {
        PyErr_NoMemory();
        return -1;
    }
}

static inline int
string_writer_put_char(string_writer_t *w, unsigned char c)
{
    if (string_writer_ensure(w, 1))
        return -1;
    w->buf[w->n++] = c;
    return 0;
}

static inline int
string_writer_put_int32(string_writer_t *w, unsigned int v)
{
    if (string_writer_ensure(w, 4))
        return -1;
    w->buf[w->n] = v & 0xff;
    w->buf[w->n + 1] = (v >> 8) & 0xff;
    w->buf[w->n + 2] = (v >> 16) & 0xff;
    w->buf[w->n + 3] = (v >> 24) & 0xff;
    w->n += 4;
    return 0;
}

static inline int
string_writer_put_intp(string_writer_t *w, npy_intp v)
{
    const int N = sizeof(npy_intp);
    if (string_writer_ensure(w, N))
        return -1;
    w->buf[w->n] = v & 0xff;
    w->buf[w->n + 1] = (v >> 8) & 0xff;
    w->buf[w->n + 2] = (v >> 16) & 0xff;
    w->buf[w->n + 3] = (v >> 24) & 0xff;
    if (N > 4) {
        w->buf[w->n + 4] = (v >> 32) & 0xff;
        w->buf[w->n + 5] = (v >> 40) & 0xff;
        w->buf[w->n + 6] = (v >> 48) & 0xff;
        w->buf[w->n + 7] = (v >> 56) & 0xff;
    }
    w->n += N;
    return 0;
}

static inline int
string_writer_put_string(string_writer_t *w, const char *s)
{
    if (s == NULL) {
        return string_writer_put_char(w, 0);
    }
    else {
        size_t N = strlen(s) + 1;
        if (string_writer_ensure(w, N))
            return -1;
        memcpy(w->buf + w->n, s, N);
        w->n += N;
        return 0;
    }
}

enum opcode {
    OP_START_TUPLE = '(',
    OP_END_TUPLE = ')',
    OP_INT = 'i',
    OP_FLOAT = 'f',
    OP_COMPLEX = 'c',
    OP_BOOL = '?',
    OP_BYTEARRAY = 'a',
    OP_BYTES = 'b',
    OP_NONE = 'n',

    OP_BUFFER = 'B',
    OP_NP_SCALAR = 'S',
    OP_NP_ARRAY = 'A',
    OP_NP_DTYPE = 'D'
};

#define TRY(func, w, arg) \
    do { \
        if (func(w, arg)) return -1; \
    } while (0)


static int
fingerprint_unrecognized(PyObject *val)
{
    PyErr_SetString(PyExc_NotImplementedError,
                    "cannot compute type fingerprint for value");
    return -1;
}

static int
compute_dtype_fingerprint(string_writer_t *w, PyArray_Descr *descr)
{
    int typenum = descr->type_num;
    if (typenum < NPY_OBJECT)
        return string_writer_put_char(w, (char) typenum);
    if (typenum == NPY_VOID) {
        /* Structured dtype: serialize the dtype pointer.  Unfortunately,
         * some structured dtypes can be ephemeral, so we have to
         * intern them to avoid pointer reuse and fingerprint collisions.
         * (e.g. np.recarray(dtype=some_dtype) creates a new dtype
         *  equal to some_dtype)
         */
        PyObject *interned = PyDict_GetItem(structured_dtypes,
                                            (PyObject *) descr);
        if (interned == NULL) {
            interned = (PyObject *) descr;
            if (PyDict_SetItem(structured_dtypes, interned, interned))
                return -1;
        }
        TRY(string_writer_put_char, w, (char) typenum);
        return string_writer_put_intp(w, (npy_intp) interned);
    }
#if NPY_API_VERSION >= 0x00000007
    if (PyTypeNum_ISDATETIME(typenum)) {
        PyArray_DatetimeMetaData *md;
        md = &(((PyArray_DatetimeDTypeMetaData *)descr->c_metadata)->meta);
        TRY(string_writer_put_char, w, (char) typenum);
        TRY(string_writer_put_char, w, (char) md->base);
        return string_writer_put_int32(w, (char) md->num);
    }
#endif

    return fingerprint_unrecognized((PyObject *) descr);
}

static int
compute_fingerprint(string_writer_t *w, PyObject *val)
{
    if (val == Py_None)
        return string_writer_put_char(w, OP_NONE);
    if (PyBool_Check(val))
        return string_writer_put_char(w, OP_BOOL);
    if (PyInt_Check(val) || PyLong_Check(val))
        return string_writer_put_char(w, OP_INT);
    if (PyFloat_Check(val))
        return string_writer_put_char(w, OP_FLOAT);
    if (PyComplex_CheckExact(val))
        return string_writer_put_char(w, OP_COMPLEX);
    if (PyTuple_Check(val)) {
        Py_ssize_t i, n;
        n = PyTuple_GET_SIZE(val);
        TRY(string_writer_put_char, w, OP_START_TUPLE);
        for (i = 0; i < n; i++)
            TRY(compute_fingerprint, w, PyTuple_GET_ITEM(val, i));
        TRY(string_writer_put_char, w, OP_END_TUPLE);
        return 0;
    }
    if (PyBytes_Check(val))
        return string_writer_put_char(w, OP_BYTES);
    if (PyByteArray_Check(val))
        return string_writer_put_char(w, OP_BYTEARRAY);
    if (PyArray_IsScalar(val, Generic)) {
        /* Note: PyArray_DescrFromScalar() may be a bit slow on
           non-trivial types. */
        PyArray_Descr *descr = PyArray_DescrFromScalar(val);
        if (descr == NULL)
            return -1;
        TRY(string_writer_put_char, w, OP_NP_SCALAR);
        TRY(compute_dtype_fingerprint, w, descr);
        Py_DECREF(descr);
        return 0;
    }
    if (PyArray_Check(val)) {
        PyArrayObject *ary = (PyArrayObject *) val;
        int ndim = PyArray_NDIM(ary);

        TRY(string_writer_put_char, w, OP_NP_ARRAY);
        TRY(string_writer_put_int32, w, ndim);
        if (PyArray_IS_C_CONTIGUOUS(ary))
            TRY(string_writer_put_char, w, 'C');
        else if (PyArray_IS_F_CONTIGUOUS(ary))
            TRY(string_writer_put_char, w, 'F');
        else
            TRY(string_writer_put_char, w, 'A');
        if (PyArray_ISWRITEABLE(ary))
            TRY(string_writer_put_char, w, 'W');
        else
            TRY(string_writer_put_char, w, 'R');
        return compute_dtype_fingerprint(w, PyArray_DESCR(ary));
    }
    if (PyObject_CheckBuffer(val)) {
        Py_buffer buf;
        int flags = PyBUF_ND | PyBUF_STRIDES | PyBUF_FORMAT;
        char contig;
        int ndim;
        char readonly;

        /* Attempt to get a writable buffer, then fallback on read-only */
        if (PyObject_GetBuffer(val, &buf, flags | PyBUF_WRITABLE)) {
            PyErr_Clear();
            if (PyObject_GetBuffer(val, &buf, flags))
                goto _unrecognized;
        }
        if (PyBuffer_IsContiguous(&buf, 'C'))
            contig = 'C';
        else if (PyBuffer_IsContiguous(&buf, 'F'))
            contig = 'F';
        else
            contig = 'A';
        ndim = buf.ndim;
        readonly = buf.readonly ? 'R' : 'W';
        if (string_writer_put_char(w, OP_BUFFER) ||
            string_writer_put_int32(w, ndim) ||
            string_writer_put_char(w, contig) ||
            string_writer_put_char(w, readonly) ||
            string_writer_put_string(w, buf.format) ||
            /* We serialize the object's Python type as well, to
               distinguish between types which have Numba specializations
               (e.g. array.array() vs. memoryview)
            */
            string_writer_put_intp(w, (npy_intp) Py_TYPE(val))) {
            PyBuffer_Release(&buf);
            return -1;
        }
        PyBuffer_Release(&buf);
        return 0;
    }
    if (PyArray_DescrCheck(val)) {
        TRY(string_writer_put_char, w, OP_NP_DTYPE);
        return compute_dtype_fingerprint(w, (PyArray_Descr *) val);
    }

_unrecognized:
    /* Type not recognized */
    return fingerprint_unrecognized(val);
}

PyObject *
typeof_compute_fingerprint(PyObject *val)
{
    PyObject *res;
    string_writer_t w;

    string_writer_init(&w);

    if (compute_fingerprint(&w, val))
        goto error;
    res = PyBytes_FromStringAndSize(w.buf, w.n);

    string_writer_clear(&w);
    return res;

error:
    string_writer_clear(&w);
    return NULL;
}


/* When we want to cache the type's typecode for later lookup, we need to
   keep a reference to the returned type object so that it cannot be
   deleted. This is because of the following events occurring when first
   using a @jit function for a given set of types:

    1. typecode_fallback requests a new typecode for an arbitrary Python value;
       this implies creating a Numba type object (on the first dispatcher call);
       the typecode cache is then populated.
    2. matching of the typecode list in _dispatcherimpl.cpp fails, since the
       typecode is new.
    3. we have to compile: compile_and_invoke() is called, it will invoke
       Dispatcher_Insert to register the new signature.

   The reference to the Numba type object returned in step 1 is deleted as
   soon as we call Py_DECREF() on it, since we are holding the only
   reference. If this happens and we use the typecode we got to populate the
   cache, then the cache won't ever return the correct typecode, and the
   dispatcher will never successfully match the typecodes with those of
   some already-compiled instance. So we need to make sure that we don't
   call Py_DECREF() on objects whose typecode will be used to populate the
   cache. This is ensured by calling _typecode_fallback with
   retain_reference == 0.

   Note that technically we are leaking the reference, since we do not continue
   to hold a pointer to the type object that we get back from typeof_pyval.
   However, we don't need to refer to it again, we just need to make sure that
   it is never deleted.
*/
static
int _typecode_fallback(PyObject *dispatcher, PyObject *val,
                       int retain_reference) {
    PyObject *tmptype, *tmpcode;
    int typecode;

    // Go back to the interpreter
    tmptype = PyObject_CallMethodObjArgs((PyObject *) dispatcher,
                                         str_typeof_pyval, val, NULL);
    if (!tmptype) {
        return -1;
    }

    tmpcode = PyObject_GetAttrString(tmptype, "_code");
    if (!retain_reference) {
        Py_DECREF(tmptype);
    }
    if (tmpcode == NULL) {
        return -1;
    }
    typecode = PyLong_AsLong(tmpcode);
    Py_DECREF(tmpcode);
    return typecode;
}

/* Variations on _typecode_fallback for convenience */

static
int typecode_fallback(PyObject *dispatcher, PyObject *val) {
    return _typecode_fallback(dispatcher, val, 0);
}

static
int typecode_fallback_keep_ref(PyObject *dispatcher, PyObject *val) {
    return _typecode_fallback(dispatcher, val, 1);
}


/* A cache mapping fingerprints (string_writer_t *) to typecodes (int). */
static _Py_hashtable_t *fingerprint_hashtable = NULL;

static Py_uhash_t
hash_writer(const void *key)
{
    string_writer_t *writer = (string_writer_t *) key;
    Py_uhash_t x = 0;

    /* The old FNV algorithm used by Python 2 */
    if (writer->n > 0) {
        unsigned char *p = (unsigned char *) writer->buf;
        Py_ssize_t len = writer->n;
        x ^= *p << 7;
        while (--len >= 0)
            x = (1000003*x) ^ *p++;
        x ^= writer->n;
        if (x == -1)
            x = -2;
    }
    return x;
}

static int
compare_writer(const void *key, const _Py_hashtable_entry_t *entry)
{
    string_writer_t *v = (string_writer_t *) key;
    string_writer_t *w = (string_writer_t *) entry->key;
    if (v->n != w->n)
        return 0;
    return memcmp(v->buf, w->buf, v->n) == 0;
}

/* Try to compute *val*'s typecode using its fingerprint and the
 * fingerprint->typecode cache.
 */
static int
typecode_using_fingerprint(PyObject *dispatcher, PyObject *val)
{
    int typecode;
    string_writer_t w;

    string_writer_init(&w);

    if (compute_fingerprint(&w, val)) {
        string_writer_clear(&w);
        if (PyErr_ExceptionMatches(PyExc_NotImplementedError)) {
            /* Can't compute a type fingerprint for the given value,
               fall back on typeof() without caching. */
            PyErr_Clear();
            return typecode_fallback(dispatcher, val);
        }
        return -1;
    }
    if (_Py_HASHTABLE_GET(fingerprint_hashtable, &w, typecode) > 0) {
        /* Cache hit */
        string_writer_clear(&w);
        return typecode;
    }

    /* Not found in cache: invoke pure Python typeof() and cache result.
     * Note we have to keep the type alive forever as explained
     * above in _typecode_fallback().
     */
    typecode = typecode_fallback_keep_ref(dispatcher, val);
    if (typecode >= 0) {
        string_writer_t *key = (string_writer_t *) malloc(sizeof(string_writer_t));
        if (key == NULL) {
            string_writer_clear(&w);
            PyErr_NoMemory();
            return -1;
        }
        /* Ownership of the string writer's buffer will be transferred
         * to the hash table.
         */
        string_writer_move(key, &w);
        if (_Py_HASHTABLE_SET(fingerprint_hashtable, key, typecode)) {
            string_writer_clear(&w);
            PyErr_NoMemory();
            return -1;
        }
    }
    return typecode;
}


/*
 * Direct lookup table for extra-fast typecode resolution of simple array types.
 */

#define N_DTYPES 12
#define N_NDIM 5    /* Fast path for up to 5D array */
#define N_LAYOUT 3
static int cached_arycode[N_NDIM][N_LAYOUT][N_DTYPES];

/* Convert a Numpy dtype number to an internal index into cached_arycode.
   The returned value must also be a valid index into BASIC_TYPECODES. */
static int dtype_num_to_typecode(int type_num) {
    int dtype;
    switch(type_num) {
    case NPY_INT8:
        dtype = 0;
        break;
    case NPY_INT16:
        dtype = 1;
        break;
    case NPY_INT32:
        dtype = 2;
        break;
    case NPY_INT64:
        dtype = 3;
        break;
    case NPY_UINT8:
        dtype = 4;
        break;
    case NPY_UINT16:
        dtype = 5;
        break;
    case NPY_UINT32:
        dtype = 6;
        break;
    case NPY_UINT64:
        dtype = 7;
        break;
    case NPY_FLOAT32:
        dtype = 8;
        break;
    case NPY_FLOAT64:
        dtype = 9;
        break;
    case NPY_COMPLEX64:
        dtype = 10;
        break;
    case NPY_COMPLEX128:
        dtype = 11;
        break;
    default:
        /* Type not included in the global lookup table */
        dtype = -1;
    }
    return dtype;
}

static
int get_cached_typecode(PyArray_Descr* descr) {
    PyObject* tmpobject = PyDict_GetItem(typecache, (PyObject*)descr);
    if (tmpobject == NULL)
        return -1;

    return PyLong_AsLong(tmpobject);
}

static
void cache_typecode(PyArray_Descr* descr, int typecode) {
    PyObject* value = PyLong_FromLong(typecode);
    PyDict_SetItem(typecache, (PyObject*)descr, value);
    Py_DECREF(value);
}

static
PyObject* ndarray_key(int ndim, int layout, PyArray_Descr* descr) {
    PyObject* tmpndim = PyLong_FromLong(ndim);
    PyObject* tmplayout = PyLong_FromLong(layout);
    PyObject* key = PyTuple_Pack(3, tmpndim, tmplayout, descr);
    Py_DECREF(tmpndim);
    Py_DECREF(tmplayout);
    return key;
}

static
int get_cached_ndarray_typecode(int ndim, int layout, PyArray_Descr* descr) {
    PyObject* key = ndarray_key(ndim, layout, descr);
    PyObject *tmpobject = PyDict_GetItem(ndarray_typecache, key);
    if (tmpobject == NULL)
        return -1;

    Py_DECREF(key);
    return PyLong_AsLong(tmpobject);
}

static
void cache_ndarray_typecode(int ndim, int layout, PyArray_Descr* descr,
                            int typecode) {
    PyObject* key = ndarray_key(ndim, layout, descr);
    PyObject* value = PyLong_FromLong(typecode);
    PyDict_SetItem(ndarray_typecache, key, value);
    Py_DECREF(key);
    Py_DECREF(value);
}

static
int typecode_ndarray(PyObject *dispatcher, PyArrayObject *ary) {
    int typecode;
    int dtype;
    int ndim = PyArray_NDIM(ary);
    int layout = 0;

    /* The order in which we check for the right contiguous-ness is important.
       The order must match the order by numba.numpy_support.map_layout.
    */
    if (PyArray_ISCARRAY(ary)){
        layout = 1;
    } else if (PyArray_ISFARRAY(ary)) {
        layout = 2;
    }

    if (ndim <= 0 || ndim > N_NDIM) goto FALLBACK;

    dtype = dtype_num_to_typecode(PyArray_TYPE(ary));
    if (dtype == -1) goto FALLBACK;

    /* Fast path, using direct table lookup */
    assert(layout < N_LAYOUT);
    assert(ndim <= N_NDIM);
    assert(dtype < N_DTYPES);

    typecode = cached_arycode[ndim - 1][layout][dtype];
    if (typecode == -1) {
        /* First use of this table entry, so it requires populating */
        typecode = typecode_fallback_keep_ref(dispatcher, (PyObject*)ary);
        cached_arycode[ndim - 1][layout][dtype] = typecode;
    }
    return typecode;

FALLBACK:
    /* Slower path, for non-trivial array types */

    /* If this isn't a structured array then we can't use the cache */
    if (PyArray_TYPE(ary) != NPY_VOID)
        return typecode_using_fingerprint(dispatcher, (PyObject *) ary);

    /* Check type cache */
    typecode = get_cached_ndarray_typecode(ndim, layout, PyArray_DESCR(ary));
    if (typecode == -1) {
        /* First use of this type, use fallback and populate the cache */
        typecode = typecode_fallback_keep_ref(dispatcher, (PyObject*)ary);
        cache_ndarray_typecode(ndim, layout, PyArray_DESCR(ary), typecode);
    }
    return typecode;
}

static
int typecode_arrayscalar(PyObject *dispatcher, PyObject* aryscalar) {
    int typecode;
    PyArray_Descr *descr;
    descr = PyArray_DescrFromScalar(aryscalar);
    if (!descr)
        return typecode_using_fingerprint(dispatcher, aryscalar);

    /* Is it a structured scalar? */
    if (descr->type_num == NPY_VOID) {
        typecode = get_cached_typecode(descr);
        if (typecode == -1) {
            /* Resolve through fallback then populate cache */
            typecode = typecode_fallback_keep_ref(dispatcher, aryscalar);
            cache_typecode(descr, typecode);
        }
        Py_DECREF(descr);
        return typecode;
    }

    /* Is it one of the well-known basic types? */
    typecode = dtype_num_to_typecode(descr->type_num);
    Py_DECREF(descr);
    if (typecode == -1)
        return typecode_using_fingerprint(dispatcher, aryscalar);
    return BASIC_TYPECODES[typecode];
}

int
typeof_typecode(PyObject *dispatcher, PyObject *val)
{
    PyTypeObject *tyobj = Py_TYPE(val);
    /* This needs to be kept in sync with Dispatcher.typeof_pyval(),
     * otherwise funny things may happen.
     */
    if (tyobj == &PyInt_Type || tyobj == &PyLong_Type)
        return tc_intp;
    else if (tyobj == &PyFloat_Type)
        return tc_float64;
    else if (tyobj == &PyComplex_Type)
        return tc_complex128;
    /* Array scalar handling */
    else if (PyArray_CheckScalar(val)) {
        return typecode_arrayscalar(dispatcher, val);
    }
    /* Array handling */
    else if (PyType_IsSubtype(tyobj, &PyArray_Type)) {
        return typecode_ndarray(dispatcher, (PyArrayObject*)val);
    }

    return typecode_using_fingerprint(dispatcher, val);
}

PyObject *
typeof_init(PyObject *self, PyObject *args)
{
    PyObject *tmpobj;
    PyObject* dict = PySequence_Fast_GET_ITEM(args, 0);
    int index = 0;

    /* Initialize Numpy API */
    import_array();

    #define UNWRAP_TYPE(S)                                              \
        if(!(tmpobj = PyDict_GetItemString(dict, #S))) return NULL;     \
        else {  tc_##S = PyLong_AsLong(tmpobj);                         \
                BASIC_TYPECODES[index++] = tc_##S;  }

    UNWRAP_TYPE(int8)
    UNWRAP_TYPE(int16)
    UNWRAP_TYPE(int32)
    UNWRAP_TYPE(int64)

    UNWRAP_TYPE(uint8)
    UNWRAP_TYPE(uint16)
    UNWRAP_TYPE(uint32)
    UNWRAP_TYPE(uint64)

    UNWRAP_TYPE(float32)
    UNWRAP_TYPE(float64)

    UNWRAP_TYPE(complex64)
    UNWRAP_TYPE(complex128)

    switch(sizeof(void*)) {
    case 4:
        tc_intp = tc_int32;
        break;
    case 8:
        tc_intp = tc_int64;
        break;
    default:
        PyErr_SetString(PyExc_AssertionError, "sizeof(void*) != {4, 8}");
        return NULL;
    }

    #undef UNWRAP_TYPE

    typecache = PyDict_New();
    ndarray_typecache = PyDict_New();
    structured_dtypes = PyDict_New();
    if (typecache == NULL || ndarray_typecache == NULL ||
        structured_dtypes == NULL) {
        PyErr_SetString(PyExc_RuntimeError, "failed to create type cache");
        return NULL;
    }

    fingerprint_hashtable = _Py_hashtable_new(sizeof(int),
                                              hash_writer,
                                              compare_writer);
    if (fingerprint_hashtable == NULL) {
        PyErr_NoMemory();
        return NULL;
    }

    /* initialize cached_arycode to all ones (in bits) */
    memset(cached_arycode, 0xFF, sizeof(cached_arycode));

    str_typeof_pyval = PyString_InternFromString("typeof_pyval");
    if (str_typeof_pyval == NULL)
        return NULL;

    Py_RETURN_NONE;
}<|MERGE_RESOLUTION|>--- conflicted
+++ resolved
@@ -63,7 +63,6 @@
         free(w->buf);
 }
 
-<<<<<<< HEAD
 static void
 string_writer_move(string_writer_t *dest, const string_writer_t *src)
 {
@@ -78,9 +77,7 @@
     }
 }
 
-=======
 /* Ensure at least *bytes* can be appended to the string writer's buffer. */
->>>>>>> 6f38bec4
 static inline int
 string_writer_ensure(string_writer_t *w, size_t bytes)
 {
