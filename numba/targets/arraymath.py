"""
Implementation of math operations on Array objects.
"""

from __future__ import print_function, absolute_import, division

import math
from collections import namedtuple
from enum import IntEnum

import numpy as np

from llvmlite import ir
import llvmlite.llvmpy.core as lc
from llvmlite.llvmpy.core import Constant, Type

from numba import types, cgutils, typing
from numba.extending import overload, overload_method, register_jitable
from numba.numpy_support import as_dtype
from numba.numpy_support import version as numpy_version
from numba.targets.imputils import (lower_builtin, impl_ret_borrowed,
                                    impl_ret_new_ref, impl_ret_untracked)
from numba.typing import signature
from .arrayobj import make_array, load_item, store_item, _empty_nd_impl
from .linalg import ensure_blas

from numba.extending import intrinsic
from numba.errors import RequireConstValue, TypingError

def _check_blas():
    # Checks if a BLAS is available so e.g. dot will work
    try:
        ensure_blas()
    except ImportError:
        return False
    return True

_HAVE_BLAS = _check_blas()

@intrinsic
def _create_tuple_result_shape(tyctx, shape_list, shape_tuple):
    """
    This routine converts shape list where the axis dimension has already
    been popped to a tuple for indexing of the same size.  The original shape
    tuple is also required because it contains a length field at compile time
    whereas the shape list does not.
    """

    # The new tuple's size is one less than the original tuple since axis
    # dimension removed.
    nd = len(shape_tuple) - 1
    # The return type of this intrinsic is an int tuple of length nd.
    tupty = types.UniTuple(types.intp, nd)
    # The function signature for this intrinsic.
    function_sig = tupty(shape_list, shape_tuple)

    def codegen(cgctx, builder, signature, args):
        lltupty = cgctx.get_value_type(tupty)
        # Create an empty int tuple.
        tup = cgutils.get_null_value(lltupty)

        # Get the shape list from the args and we don't need shape tuple.
        [in_shape, _] = args

        def array_indexer(a, i):
            return a[i]

        # loop to fill the tuple
        for i in range(nd):
            dataidx = cgctx.get_constant(types.intp, i)
            # compile and call array_indexer
            data = cgctx.compile_internal(builder, array_indexer,
                                          types.intp(shape_list, types.intp),
                                          [in_shape, dataidx])
            tup = builder.insert_value(tup, data, i)
        return tup

    return function_sig, codegen

@intrinsic(support_literals=True)
def _gen_index_tuple(tyctx, shape_tuple, value, axis):
    """
    Generates a tuple that can be used to index a specific slice from an
    array for sum with axis.  shape_tuple is the size of the dimensions of
    the input array.  'value' is the value to put in the indexing tuple
    in the axis dimension and 'axis' is that dimension.  For this to work,
    axis has to be a const.
    """
    if not isinstance(axis, types.Const):
        raise RequireConstValue('axis argument must be a constant')
    # Get the value of the axis constant.
    axis_value = axis.value
    # The length of the indexing tuple to be output.
    nd = len(shape_tuple)

    # If the axis value is impossible for the given size array then
    # just fake it like it was for axis 0.  This will stop compile errors
    # when it looks like it could be called from array_sum_axis but really
    # can't because that routine checks the axis mismatch and raise an
    # exception.
    if axis_value >= nd:
        axis_value = 0

    # Calculate the type of the indexing tuple.  All the non-axis
    # dimensions have slice2 type and the axis dimension has int type.
    before = axis_value
    after  = nd - before - 1
    types_list = ([types.slice2_type] * before) +  \
                  [types.intp] +                   \
                 ([types.slice2_type] * after)

    # Creates the output type of the function.
    tupty = types.Tuple(types_list)
    # Defines the signature of the intrinsic.
    function_sig = tupty(shape_tuple, value, axis)

    def codegen(cgctx, builder, signature, args):
        lltupty = cgctx.get_value_type(tupty)
        # Create an empty indexing tuple.
        tup = cgutils.get_null_value(lltupty)

        # We only need value of the axis dimension here.
        # The rest are constants defined above.
        [_, value_arg, _] = args

        def create_full_slice():
            return slice(None, None)

        # loop to fill the tuple with slice(None,None) before
        # the axis dimension.

        # compile and call create_full_slice
        slice_data = cgctx.compile_internal(builder, create_full_slice,
                                            types.slice2_type(),
                                            [])
        for i in range(0, axis_value):
            tup = builder.insert_value(tup, slice_data, i)

        # Add the axis dimension 'value'.
        tup = builder.insert_value(tup, value_arg, axis_value)

        # loop to fill the tuple with slice(None,None) after
        # the axis dimension.
        for i in range(axis_value + 1, nd):
            tup = builder.insert_value(tup, slice_data, i)
        return tup

    return function_sig, codegen


#----------------------------------------------------------------------------
# Basic stats and aggregates

@lower_builtin(np.sum, types.Array)
@lower_builtin("array.sum", types.Array)
def array_sum(context, builder, sig, args):
    zero = sig.return_type(0)

    def array_sum_impl(arr):
        c = zero
        for v in np.nditer(arr):
            c += v.item()
        return c

    res = context.compile_internal(builder, array_sum_impl, sig, args,
                                    locals=dict(c=sig.return_type))
    return impl_ret_borrowed(context, builder, sig.return_type, res)

@lower_builtin(np.sum, types.Array, types.intp)
@lower_builtin(np.sum, types.Array, types.Const)
@lower_builtin("array.sum", types.Array, types.intp)
@lower_builtin("array.sum", types.Array, types.Const)
def array_sum_axis(context, builder, sig, args):
    """
    The third parameter to gen_index_tuple that generates the indexing
    tuples has to be a const so we can't just pass "axis" through since
    that isn't const.  We can check for specific values and have
    different instances that do take consts.  Supporting axis summation
    only up to the fourth dimension for now.
    """
    # typing/arraydecl.py:sum_expand defines the return type for sum with axis.
    # It is one dimension less than the input array.
    zero = sig.return_type.dtype(0)

    [ty_array, ty_axis] = sig.args
    is_axis_const = False
    const_axis_val = 0
    if isinstance(ty_axis, types.Const):
        # this special-cases for constant axis
        const_axis_val = ty_axis.value
        # fix negative axis
        if const_axis_val < 0:
            const_axis_val = ty_array.ndim + const_axis_val
        if const_axis_val < 0 or const_axis_val > ty_array.ndim:
            raise ValueError("'axis' entry is out of bounds")

        ty_axis = context.typing_context.resolve_value_type(const_axis_val)
        axis_val = context.get_constant(ty_axis, const_axis_val)
        # rewrite arguments
        args = args[0], axis_val
        # rewrite sig
        sig = sig.replace(args=[ty_array, ty_axis])
        is_axis_const = True

    def array_sum_impl_axis(arr, axis):
        ndim = arr.ndim

        if not is_axis_const:
            # Catch where axis is negative or greater than 3.
            if axis < 0 or axis > 3:
                raise ValueError("Numba does not support sum with axis"
                                 "parameter outside the range 0 to 3.")

        # Catch the case where the user misspecifies the axis to be
        # more than the number of the array's dimensions.
        if axis >= ndim:
            raise ValueError("axis is out of bounds for array")

        # Convert the shape of the input array to a list.
        ashape = list(arr.shape)
        # Get the length of the axis dimension.
        axis_len = ashape[axis]
        # Remove the axis dimension from the list of dimensional lengths.
        ashape.pop(axis)
        # Convert this shape list back to a tuple using above intrinsic.
        ashape_without_axis = _create_tuple_result_shape(ashape, arr.shape)
        # Tuple needed here to create output array with correct size.
        result = np.full(ashape_without_axis, zero, type(zero))

        # Iterate through the axis dimension.
        for axis_index in range(axis_len):
            if is_axis_const:
                # constant specialized version works for any valid axis value
                index_tuple_generic = _gen_index_tuple(arr.shape, axis_index,
                                                       const_axis_val)
                result += arr[index_tuple_generic]
            else:
                # Generate a tuple used to index the input array.
                # The tuple is ":" in all dimensions except the axis
                # dimension where it is "axis_index".
                if axis == 0:
                    index_tuple1 = _gen_index_tuple(arr.shape, axis_index, 0)
                    result += arr[index_tuple1]
                elif axis == 1:
                    index_tuple2 = _gen_index_tuple(arr.shape, axis_index, 1)
                    result += arr[index_tuple2]
                elif axis == 2:
                    index_tuple3 = _gen_index_tuple(arr.shape, axis_index, 2)
                    result += arr[index_tuple3]
                elif axis == 3:
                    index_tuple4 = _gen_index_tuple(arr.shape, axis_index, 3)
                    result += arr[index_tuple4]

        return result

    res = context.compile_internal(builder, array_sum_impl_axis, sig, args)
    return impl_ret_new_ref(context, builder, sig.return_type, res)

@lower_builtin(np.prod, types.Array)
@lower_builtin("array.prod", types.Array)
def array_prod(context, builder, sig, args):

    def array_prod_impl(arr):
        c = 1
        for v in np.nditer(arr):
            c *= v.item()
        return c

    res = context.compile_internal(builder, array_prod_impl, sig, args,
                                    locals=dict(c=sig.return_type))
    return impl_ret_borrowed(context, builder, sig.return_type, res)

@lower_builtin(np.cumsum, types.Array)
@lower_builtin("array.cumsum", types.Array)
def array_cumsum(context, builder, sig, args):
    scalar_dtype = sig.return_type.dtype
    dtype = as_dtype(scalar_dtype)
    zero = scalar_dtype(0)

    def array_cumsum_impl(arr):
        size = 1
        for i in arr.shape:
            size = size * i
        out = np.empty(size, dtype)
        c = zero
        for idx, v in enumerate(arr.flat):
            c += v
            out[idx] = c
        return out

    res = context.compile_internal(builder, array_cumsum_impl, sig, args,
                                   locals=dict(c=scalar_dtype))
    return impl_ret_new_ref(context, builder, sig.return_type, res)



@lower_builtin(np.cumprod, types.Array)
@lower_builtin("array.cumprod", types.Array)
def array_cumprod(context, builder, sig, args):
    scalar_dtype = sig.return_type.dtype
    dtype = as_dtype(scalar_dtype)

    def array_cumprod_impl(arr):
        size = 1
        for i in arr.shape:
            size = size * i
        out = np.empty(size, dtype)
        c = 1
        for idx, v in enumerate(arr.flat):
            c *= v
            out[idx] = c
        return out

    res = context.compile_internal(builder, array_cumprod_impl, sig, args,
                                   locals=dict(c=scalar_dtype))
    return impl_ret_new_ref(context, builder, sig.return_type, res)

@lower_builtin(np.mean, types.Array)
@lower_builtin("array.mean", types.Array)
def array_mean(context, builder, sig, args):
    zero = sig.return_type(0)

    def array_mean_impl(arr):
        # Can't use the naive `arr.sum() / arr.size`, as it would return
        # a wrong result on integer sum overflow.
        c = zero
        for v in np.nditer(arr):
            c += v.item()
        return c / arr.size

    res = context.compile_internal(builder, array_mean_impl, sig, args,
                                   locals=dict(c=sig.return_type))
    return impl_ret_untracked(context, builder, sig.return_type, res)

@lower_builtin(np.var, types.Array)
@lower_builtin("array.var", types.Array)
def array_var(context, builder, sig, args):
    def array_var_impl(arr):
        # Compute the mean
        m = arr.mean()

        # Compute the sum of square diffs
        ssd = 0
        for v in np.nditer(arr):
            val = (v.item() - m)
            ssd +=  np.real(val * np.conj(val))
        return ssd / arr.size

    res = context.compile_internal(builder, array_var_impl, sig, args)
    return impl_ret_untracked(context, builder, sig.return_type, res)


@lower_builtin(np.std, types.Array)
@lower_builtin("array.std", types.Array)
def array_std(context, builder, sig, args):
    def array_std_impl(arry):
        return arry.var() ** 0.5
    res = context.compile_internal(builder, array_std_impl, sig, args)
    return impl_ret_untracked(context, builder, sig.return_type, res)


@lower_builtin(np.min, types.Array)
@lower_builtin("array.min", types.Array)
def array_min(context, builder, sig, args):
    ty = sig.args[0].dtype
    if isinstance(ty, (types.NPDatetime, types.NPTimedelta)):
        # NaT is smaller than every other value, but it is
        # ignored as far as min() is concerned.
        nat = ty('NaT')

        def array_min_impl(arry):
            min_value = nat
            it = np.nditer(arry)
            for view in it:
                v = view.item()
                if v != nat:
                    min_value = v
                    break

            for view in it:
                v = view.item()
                if v != nat and v < min_value:
                    min_value = v
            return min_value

    else:
        def array_min_impl(arry):
            it = np.nditer(arry)
            for view in it:
                min_value = view.item()
                break

            for view in it:
                v = view.item()
                if v < min_value:
                    min_value = v
            return min_value
    res = context.compile_internal(builder, array_min_impl, sig, args)
    return impl_ret_borrowed(context, builder, sig.return_type, res)


@lower_builtin(np.max, types.Array)
@lower_builtin("array.max", types.Array)
def array_max(context, builder, sig, args):
    def array_max_impl(arry):
        it = np.nditer(arry)
        for view in it:
            max_value = view.item()
            break

        for view in it:
            v = view.item()
            if v > max_value:
                max_value = v
        return max_value
    res = context.compile_internal(builder, array_max_impl, sig, args)
    return impl_ret_borrowed(context, builder, sig.return_type, res)


@lower_builtin(np.argmin, types.Array)
@lower_builtin("array.argmin", types.Array)
def array_argmin(context, builder, sig, args):
    ty = sig.args[0].dtype
    # NOTE: Under Numpy < 1.10, argmin() is inconsistent with min() on NaT values:
    # https://github.com/numpy/numpy/issues/6030

    if (numpy_version >= (1, 10) and
        isinstance(ty, (types.NPDatetime, types.NPTimedelta))):
        # NaT is smaller than every other value, but it is
        # ignored as far as argmin() is concerned.
        nat = ty('NaT')

        def array_argmin_impl(arry):
            min_value = nat
            min_idx = 0
            it = arry.flat
            idx = 0
            for v in it:
                if v != nat:
                    min_value = v
                    min_idx = idx
                    idx += 1
                    break
                idx += 1

            for v in it:
                if v != nat and v < min_value:
                    min_value = v
                    min_idx = idx
                idx += 1
            return min_idx

    else:
        def array_argmin_impl(arry):
            for v in arry.flat:
                min_value = v
                min_idx = 0
                break

            idx = 0
            for v in arry.flat:
                if v < min_value:
                    min_value = v
                    min_idx = idx
                idx += 1
            return min_idx
    res = context.compile_internal(builder, array_argmin_impl, sig, args)
    return impl_ret_untracked(context, builder, sig.return_type, res)


@lower_builtin(np.argmax, types.Array)
@lower_builtin("array.argmax", types.Array)
def array_argmax(context, builder, sig, args):
    def array_argmax_impl(arry):
        for v in arry.flat:
            max_value = v
            max_idx = 0
            break

        idx = 0
        for v in arry.flat:
            if v > max_value:
                max_value = v
                max_idx = idx
            idx += 1
        return max_idx
    res = context.compile_internal(builder, array_argmax_impl, sig, args)
    return impl_ret_untracked(context, builder, sig.return_type, res)


@overload(np.all)
@overload_method(types.Array, "all")
def np_all(a):
    def flat_all(a):
        for v in np.nditer(a):
            if not v.item():
                return False
        return True

    return flat_all

@overload(np.any)
@overload_method(types.Array, "any")
def np_any(a):
    def flat_any(a):
        for v in np.nditer(a):
            if v.item():
                return True
        return False

    return flat_any


def get_isnan(dtype):
    """
    A generic isnan() function
    """
    if isinstance(dtype, (types.Float, types.Complex)):
        return np.isnan
    else:
        @register_jitable
        def _trivial_isnan(x):
            return False
        return _trivial_isnan


@overload(np.nanmin)
def np_nanmin(a):
    if not isinstance(a, types.Array):
        return
    isnan = get_isnan(a.dtype)

    def nanmin_impl(a):
        if a.size == 0:
            raise ValueError("nanmin(): empty array")
        for view in np.nditer(a):
            minval = view.item()
            break
        for view in np.nditer(a):
            v = view.item()
            if not minval < v and not isnan(v):
                minval = v
        return minval

    return nanmin_impl

@overload(np.nanmax)
def np_nanmax(a):
    if not isinstance(a, types.Array):
        return
    isnan = get_isnan(a.dtype)

    def nanmax_impl(a):
        if a.size == 0:
            raise ValueError("nanmin(): empty array")
        for view in np.nditer(a):
            maxval = view.item()
            break
        for view in np.nditer(a):
            v = view.item()
            if not maxval > v and not isnan(v):
                maxval = v
        return maxval

    return nanmax_impl

if numpy_version >= (1, 8):
    @overload(np.nanmean)
    def np_nanmean(a):
        if not isinstance(a, types.Array):
            return
        isnan = get_isnan(a.dtype)

        def nanmean_impl(arr):
            c = 0.0
            count = 0
            for view in np.nditer(arr):
                v = view.item()
                if not isnan(v):
                    c += v.item()
                    count += 1
            # np.divide() doesn't raise ZeroDivisionError
            return np.divide(c, count)

        return nanmean_impl

    @overload(np.nanvar)
    def np_nanvar(a):
        if not isinstance(a, types.Array):
            return
        isnan = get_isnan(a.dtype)

        def nanvar_impl(arr):
            # Compute the mean
            m = np.nanmean(arr)

            # Compute the sum of square diffs
            ssd = 0.0
            count = 0
            for view in np.nditer(arr):
                v = view.item()
                if not isnan(v):
                    val = (v.item() - m)
                    ssd +=  np.real(val * np.conj(val))
                    count += 1
            # np.divide() doesn't raise ZeroDivisionError
            return np.divide(ssd, count)

        return nanvar_impl

    @overload(np.nanstd)
    def np_nanstd(a):
        if not isinstance(a, types.Array):
            return

        def nanstd_impl(arr):
            return np.nanvar(arr) ** 0.5

        return nanstd_impl

@overload(np.nansum)
def np_nansum(a):
    if not isinstance(a, types.Array):
        return
    if isinstance(a.dtype, types.Integer):
        retty = types.intp
    else:
        retty = a.dtype
    zero = retty(0)
    isnan = get_isnan(a.dtype)

    def nansum_impl(arr):
        c = zero
        for view in np.nditer(arr):
            v = view.item()
            if not isnan(v):
                c += v
        return c

    return nansum_impl

if numpy_version >= (1, 10):
    @overload(np.nanprod)
    def np_nanprod(a):
        if not isinstance(a, types.Array):
            return
        if isinstance(a.dtype, types.Integer):
            retty = types.intp
        else:
            retty = a.dtype
        one = retty(1)
        isnan = get_isnan(a.dtype)

        def nanprod_impl(arr):
            c = one
            for view in np.nditer(arr):
                v = view.item()
                if not isnan(v):
                    c *= v
            return c

        return nanprod_impl

#----------------------------------------------------------------------------
# Median and partitioning

@register_jitable
def _partition(A, low, high):
    mid = (low + high) >> 1
    # NOTE: the pattern of swaps below for the pivot choice and the
    # partitioning gives good results (i.e. regular O(n log n))
    # on sorted, reverse-sorted, and uniform arrays.  Subtle changes
    # risk breaking this property.

    # Use median of three {low, middle, high} as the pivot
    if A[mid] < A[low]:
        A[low], A[mid] = A[mid], A[low]
    if A[high] < A[mid]:
        A[high], A[mid] = A[mid], A[high]
    if A[mid] < A[low]:
        A[low], A[mid] = A[mid], A[low]
    pivot = A[mid]

    A[high], A[mid] = A[mid], A[high]
    i = low
    j = high - 1
    while True:
        while i < high and A[i] < pivot:
            i += 1
        while j >= low and pivot < A[j]:
            j -= 1
        if i >= j:
            break
        A[i], A[j] = A[j], A[i]
        i += 1
        j -= 1
    # Put the pivot back in its final place (all items before `i`
    # are smaller than the pivot, all items at/after `i` are larger)
    A[i], A[high] = A[high], A[i]
    return i

@register_jitable
def _select(arry, k, low, high):
    """
    Select the k'th smallest element in array[low:high + 1].
    """
    i = _partition(arry, low, high)
    while i != k:
        if i < k:
            low = i + 1
            i = _partition(arry, low, high)
        else:
            high = i - 1
            i = _partition(arry, low, high)
    return arry[k]

@register_jitable
def _select_two(arry, k, low, high):
    """
    Select the k'th and k+1'th smallest elements in array[low:high + 1].

    This is significantly faster than doing two independent selections
    for k and k+1.
    """
    while True:
        assert high > low  # by construction
        i = _partition(arry, low, high)
        if i < k:
            low = i + 1
        elif i > k + 1:
            high = i - 1
        elif i == k:
            _select(arry, k + 1, i + 1, high)
            break
        else:  # i == k + 1
            _select(arry, k, low, i - 1)
            break

    return arry[k], arry[k + 1]

@register_jitable
def _median_inner(temp_arry, n):
    """
    The main logic of the median() call.  *temp_arry* must be disposable,
    as this function will mutate it.
    """
    low = 0
    high = n - 1
    half = n >> 1
    if n & 1 == 0:
        a, b = _select_two(temp_arry, half - 1, low, high)
        return (a + b) / 2
    else:
        return _select(temp_arry, half, low, high)

@overload(np.median)
def np_median(a):
    if not isinstance(a, types.Array):
        return

    def median_impl(arry):
        # np.median() works on the flattened array, and we need a temporary
        # workspace anyway
        temp_arry = arry.flatten()
        n = temp_arry.shape[0]
        return _median_inner(temp_arry, n)

    return median_impl

@register_jitable
def _collect_percentiles_inner(a, q):
    n = len(a)

    if n == 1:
        # single element array; output same for all percentiles
        out = np.full(len(q), a[0], dtype=np.float64)
    else:
        out = np.empty(len(q), dtype=np.float64)
        for i in range(len(q)):
            percentile = q[i]

            # bypass pivoting where requested percentile is 100
            if percentile == 100:
                val = np.max(a)
                # heuristics to handle infinite values a la NumPy
                if ~np.all(np.isfinite(a)):
                    if ~np.isfinite(val):
                        val = np.nan

            # bypass pivoting where requested percentile is 0
            elif percentile == 0:
                val = np.min(a)
                # convoluted heuristics to handle infinite values a la NumPy
                if ~np.all(np.isfinite(a)):
                    num_pos_inf = np.sum(a == np.inf)
                    num_neg_inf = np.sum(a == -np.inf)
                    num_finite = n - (num_neg_inf + num_pos_inf)
                    if num_finite == 0:
                        val = np.nan
                    if num_pos_inf == 1 and n == 2:
                        val = np.nan
                    if num_neg_inf > 1:
                        val = np.nan
                    if num_finite == 1:
                        if num_pos_inf > 1:
                            if num_neg_inf != 1:
                                val = np.nan

            else:
                # linear interp between closest ranks
                rank = 1 + (n - 1) * np.true_divide(percentile, 100.0)
                f = math.floor(rank)
                m = rank - f
                lower, upper = _select_two(a, k=int(f - 1), low=0, high=(n - 1))
                val = lower * (1 - m) + upper * m
            out[i] = val

    return out

@register_jitable
def _can_collect_percentiles(a, nan_mask, skip_nan):
    if skip_nan:
        a = a[~nan_mask]
        if len(a) == 0:
            return False  # told to skip nan, but no elements remain
    else:
        if np.any(nan_mask):
            return False  # told *not* to skip nan, but nan encountered

    if len(a) == 1:  # single element array
        val = a[0]
        return np.isfinite(val)  # can collect percentiles if element is finite
    else:
        return True

@register_jitable
def _collect_percentiles(a, q, skip_nan=False):
    if np.any(np.isnan(q)) or np.any(q < 0) or np.any(q > 100):
        raise ValueError('Percentiles must be in the range [0,100]')

    temp_arry = a.flatten()
    nan_mask = np.isnan(temp_arry)

    if _can_collect_percentiles(temp_arry, nan_mask, skip_nan):
        temp_arry = temp_arry[~nan_mask]
        out = _collect_percentiles_inner(temp_arry, q)
    else:
        out = np.full(len(q), np.nan)

    return out

def _np_percentile_impl(a, q, skip_nan):
    def np_percentile_q_scalar_impl(a, q):
        percentiles = np.array([q])
        return _collect_percentiles(a, percentiles, skip_nan=skip_nan)[0]

    def np_percentile_q_sequence_impl(a, q):
        percentiles = np.array(q)
        return _collect_percentiles(a, percentiles, skip_nan=skip_nan)

    def np_percentile_q_array_impl(a, q):
        return _collect_percentiles(a, q, skip_nan=skip_nan)

    if isinstance(q, (types.Float, types.Integer, types.Boolean)):
        return np_percentile_q_scalar_impl

    elif isinstance(q, (types.Tuple, types.Sequence)):
        return np_percentile_q_sequence_impl

    elif isinstance(q, types.Array):
        return np_percentile_q_array_impl

if numpy_version >= (1, 10):
    @overload(np.percentile)
    def np_percentile(a, q):
        # Note: np.percentile behaviour in the case of an array containing one or
        # more NaNs was changed in numpy 1.10 to return an array of np.NaN of
        # length equal to q, hence version guard.
        return _np_percentile_impl(a, q, skip_nan=False)

if numpy_version >= (1, 11):
    @overload(np.nanpercentile)
    def np_nanpercentile(a, q):
        # Note: np.nanpercentile return type in the case of an all-NaN slice
        # was changed in 1.11 to be an array of np.NaN of length equal to q,
        # hence version guard.
        return _np_percentile_impl(a, q, skip_nan=True)

if numpy_version >= (1, 9):
    @overload(np.nanmedian)
    def np_nanmedian(a):
        if not isinstance(a, types.Array):
            return
        isnan = get_isnan(a.dtype)

        def nanmedian_impl(arry):
            # Create a temporary workspace with only non-NaN values
            temp_arry = np.empty(arry.size, arry.dtype)
            n = 0
            for view in np.nditer(arry):
                v = view.item()
                if not isnan(v):
                    temp_arry[n] = v
                    n += 1

            # all NaNs
            if n == 0:
                return np.nan

            return _median_inner(temp_arry, n)

        return nanmedian_impl

#----------------------------------------------------------------------------
# Element-wise computations

@register_jitable
<<<<<<< HEAD
def _tri_impl(shape, k):
    out = np.empty(shape, dtype=np.float64)  # numpy default dtype

    for i in range(shape[0]):
        m_max = min(max(0, i + k + 1), shape[1])
        out[i, :m_max] = 1
        out[i, m_max:] = 0

    return out

@overload(np.tri)
def np_tri(N, M=None, k=0):

    # we require k to be integer, unlike numpy
    if not isinstance(k, types.Integer):
        raise TypeError('k must be an integer')

    def np_tri_impl(N, M=None, k=0):
        return _tri_impl((N, M), k)

    def np_tri_impl_no_m(N, M=None, k=0):
        return _tri_impl((N, N), k)

    if M in (None, types.none):
        return np_tri_impl_no_m
    else:
        return np_tri_impl

@register_jitable
def _make_square(m):
    """
    Takes a 1d array and tiles it to form a square matrix
    - i.e. a facsimile of np.tile(m, (len(m), 1))
    """
    assert m.ndim == 1

    len_m = len(m)
    out = np.empty((len_m, len_m), dtype=m.dtype)

    for i in range(len_m):
        out[i] = m

    return out

@register_jitable
def np_tril_impl_2d(m, k=0):
    mask = np.tri(m.shape[-2], M=m.shape[-1], k=k).astype(np.uint)
    return np.where(mask, m, np.zeros_like(m, dtype=m.dtype))

@overload(np.tril)
def my_tril(m, k=0):

    # we require k to be integer, unlike numpy
    if not isinstance(k, types.Integer):
        raise TypeError('k must be an integer')

    def np_tril_impl_1d(m, k=0):
        m_2d = _make_square(m)
        return np_tril_impl_2d(m_2d, k)

    def np_tril_impl_multi(m, k=0):
        mask = np.tri(m.shape[-2], M=m.shape[-1], k=k).astype(np.uint)
        idx = np.ndindex(m.shape[:-2])
        z = np.empty_like(m)
        zero_opt = np.zeros_like(mask, dtype=m.dtype)
        for sel in idx:
            z[sel] = np.where(mask, m[sel], zero_opt)
        return z

    if m.ndim == 1:
        return np_tril_impl_1d
    elif m.ndim == 2:
        return np_tril_impl_2d
    else:
        return np_tril_impl_multi

@register_jitable
def np_triu_impl_2d(m, k=0):
    mask = np.tri(m.shape[-2], M=m.shape[-1], k=k-1).astype(np.uint)
    return np.where(mask, np.zeros_like(m, dtype=m.dtype), m)

@overload(np.triu)
def my_triu(m, k=0):

    # we require k to be integer, unlike numpy
    if not isinstance(k, types.Integer):
        raise TypeError('k must be an integer')

    def np_triu_impl_1d(m, k=0):
        m_2d = _make_square(m)
        return np_triu_impl_2d(m_2d, k)

    def np_triu_impl_multi(m, k=0):
        mask = np.tri(m.shape[-2], M=m.shape[-1], k=k-1).astype(np.uint)
        idx = np.ndindex(m.shape[:-2])
        z = np.empty_like(m)
        zero_opt = np.zeros_like(mask, dtype=m.dtype)
        for sel in idx:
            z[sel] = np.where(mask, zero_opt, m[sel])
        return z

    if m.ndim == 1:
        return np_triu_impl_1d
    elif m.ndim == 2:
        return np_triu_impl_2d
    else:
        return np_triu_impl_multi
=======
def _fill_diagonal_params(a, wrap):
    if a.ndim == 2:
        m = a.shape[0]
        n = a.shape[1]
        step = 1 + n
        if wrap:
            end = n * m
        else:
            end = n * min(m, n)
    else:
        shape = np.array(a.shape)

        if not np.all(np.diff(shape) == 0):
            raise ValueError("All dimensions of input must be of equal length")

        step = 1 + (np.cumprod(shape[:-1])).sum()
        end = shape.prod()

    return end, step

@register_jitable
def _fill_diagonal_scalar(a, val, wrap):
    end, step = _fill_diagonal_params(a, wrap)

    for i in range(0, end, step):
        a.flat[i] = val

@register_jitable
def _fill_diagonal(a, val, wrap):
    end, step = _fill_diagonal_params(a, wrap)
    ctr = 0
    v_len = len(val)

    for i in range(0, end, step):
        a.flat[i] = val[ctr]
        ctr += 1
        ctr = ctr % v_len

@register_jitable
def _check_val_int(a, val):
    iinfo = np.iinfo(a.dtype)
    v_min = iinfo.min
    v_max = iinfo.max

    # check finite values are within bounds
    if np.any(~np.isfinite(val)) or np.any(val < v_min) or np.any(val > v_max):
        raise ValueError('Unable to safely conform val to a.dtype')

@register_jitable
def _check_val_float(a, val):
    finfo = np.finfo(a.dtype)
    v_min = finfo.min
    v_max = finfo.max

    # check finite values are within bounds
    finite_vals = val[np.isfinite(val)]
    if np.any(finite_vals < v_min) or np.any(finite_vals > v_max):
        raise ValueError('Unable to safely conform val to a.dtype')

# no check performed, needed for pathway where no check is required
_check_nop = register_jitable(lambda x, y: x)

def _asarray(x):
    pass

@overload(_asarray)
def _asarray_impl(x):
    if isinstance(x, types.Array):
        return lambda x: x
    elif isinstance(x, (types.Sequence, types.Tuple)):
        return lambda x: np.array(x)
    elif isinstance(x, (types.Float, types.Integer, types.Boolean)):
        ty = as_dtype(x)
        return lambda x: np.array([x], dtype=ty)

@overload(np.fill_diagonal)
def np_fill_diagonal(a, val, wrap=False):

    if a.ndim > 1:
        # the following can be simplified after #3088; until then, employ
        # a basic mechanism for catching cases where val is of a type/value
        # which cannot safely be cast to a.dtype
        if isinstance(a.dtype, types.Integer):
            checker = _check_val_int
        elif isinstance(a.dtype, types.Float):
            checker = _check_val_float
        else:
            checker = _check_nop

        def scalar_impl(a, val, wrap=False):
            tmpval = _asarray(val).flatten()
            checker(a, tmpval)
            _fill_diagonal_scalar(a, val, wrap)

        def non_scalar_impl(a, val, wrap=False):
            tmpval = _asarray(val).flatten()
            checker(a, tmpval)
            _fill_diagonal(a, tmpval, wrap)

        if isinstance(val, (types.Float, types.Integer, types.Boolean)):
            return scalar_impl
        elif isinstance(val, (types.Tuple, types.Sequence, types.Array)):
            return non_scalar_impl
    else:
        msg = "The first argument must be at least 2-D (found %s-D)" % a.ndim
        raise TypingError(msg)
>>>>>>> 830f56bc

def _np_round_intrinsic(tp):
    # np.round() always rounds half to even
    return "llvm.rint.f%d" % (tp.bitwidth,)

def _np_round_float(context, builder, tp, val):
    llty = context.get_value_type(tp)
    module = builder.module
    fnty = lc.Type.function(llty, [llty])
    fn = module.get_or_insert_function(fnty, name=_np_round_intrinsic(tp))
    return builder.call(fn, (val,))

@lower_builtin(np.round, types.Float)
def scalar_round_unary(context, builder, sig, args):
    res =  _np_round_float(context, builder, sig.args[0], args[0])
    return impl_ret_untracked(context, builder, sig.return_type, res)

@lower_builtin(np.round, types.Integer)
def scalar_round_unary(context, builder, sig, args):
    res = args[0]
    return impl_ret_untracked(context, builder, sig.return_type, res)

@lower_builtin(np.round, types.Complex)
def scalar_round_unary_complex(context, builder, sig, args):
    fltty = sig.args[0].underlying_float
    z = context.make_complex(builder, sig.args[0], args[0])
    z.real = _np_round_float(context, builder, fltty, z.real)
    z.imag = _np_round_float(context, builder, fltty, z.imag)
    res = z._getvalue()
    return impl_ret_untracked(context, builder, sig.return_type, res)

@lower_builtin(np.round, types.Float, types.Integer)
@lower_builtin(np.round, types.Integer, types.Integer)
def scalar_round_binary_float(context, builder, sig, args):
    def round_ndigits(x, ndigits):
        if math.isinf(x) or math.isnan(x):
            return x

        # NOTE: this is CPython's algorithm, but perhaps this is overkill
        # when emulating Numpy's behaviour.
        if ndigits >= 0:
            if ndigits > 22:
                # pow1 and pow2 are each safe from overflow, but
                # pow1*pow2 ~= pow(10.0, ndigits) might overflow.
                pow1 = 10.0 ** (ndigits - 22)
                pow2 = 1e22
            else:
                pow1 = 10.0 ** ndigits
                pow2 = 1.0
            y = (x * pow1) * pow2
            if math.isinf(y):
                return x
            return (np.round(y) / pow2) / pow1

        else:
            pow1 = 10.0 ** (-ndigits)
            y = x / pow1
            return np.round(y) * pow1

    res = context.compile_internal(builder, round_ndigits, sig, args)
    return impl_ret_untracked(context, builder, sig.return_type, res)

@lower_builtin(np.round, types.Complex, types.Integer)
def scalar_round_binary_complex(context, builder, sig, args):
    def round_ndigits(z, ndigits):
        return complex(np.round(z.real, ndigits),
                       np.round(z.imag, ndigits))

    res = context.compile_internal(builder, round_ndigits, sig, args)
    return impl_ret_untracked(context, builder, sig.return_type, res)


@lower_builtin(np.round, types.Array, types.Integer,
           types.Array)
def array_round(context, builder, sig, args):
    def array_round_impl(arr, decimals, out):
        if arr.shape != out.shape:
            raise ValueError("invalid output shape")
        for index, val in np.ndenumerate(arr):
            out[index] = np.round(val, decimals)
        return out

    res = context.compile_internal(builder, array_round_impl, sig, args)
    return impl_ret_new_ref(context, builder, sig.return_type, res)


@lower_builtin(np.sinc, types.Array)
def array_sinc(context, builder, sig, args):
    def array_sinc_impl(arr):
        out = np.zeros_like(arr)
        for index, val in np.ndenumerate(arr):
            out[index] = np.sinc(val)
        return out
    res = context.compile_internal(builder, array_sinc_impl, sig, args)
    return impl_ret_new_ref(context, builder, sig.return_type, res)

@lower_builtin(np.sinc, types.Number)
def scalar_sinc(context, builder, sig, args):
    scalar_dtype = sig.return_type
    def scalar_sinc_impl(val):
        if val == 0.e0: # to match np impl
            val = 1e-20
        val *= np.pi # np sinc is the normalised variant
        return np.sin(val)/val
    res = context.compile_internal(builder, scalar_sinc_impl, sig, args,
                                   locals=dict(c=scalar_dtype))
    return impl_ret_untracked(context, builder, sig.return_type, res)


@lower_builtin(np.angle, types.Number)
@lower_builtin(np.angle, types.Number, types.Boolean)
def scalar_angle_kwarg(context, builder, sig, args):
    deg_mult = sig.return_type(180 / np.pi)
    def scalar_angle_impl(val, deg):
        if deg:
            return np.arctan2(val.imag, val.real) * deg_mult
        else:
            return np.arctan2(val.imag, val.real)

    if len(args) == 1:
        args = args + (cgutils.false_bit,)
        sig = signature(sig.return_type, *(sig.args + (types.boolean,)))
    res = context.compile_internal(builder, scalar_angle_impl,
                                   sig, args)
    return impl_ret_untracked(context, builder, sig.return_type, res)

@lower_builtin(np.angle, types.Array)
@lower_builtin(np.angle, types.Array, types.Boolean)
def array_angle_kwarg(context, builder, sig, args):
    arg = sig.args[0]
    ret_dtype = sig.return_type.dtype

    def array_angle_impl(arr, deg):
        out = np.zeros_like(arr, dtype=ret_dtype)
        for index, val in np.ndenumerate(arr):
            out[index] = np.angle(val, deg)
        return out

    if len(args) == 1:
        args = args + (cgutils.false_bit,)
        sig = signature(sig.return_type, *(sig.args + (types.boolean,)))

    res = context.compile_internal(builder, array_angle_impl, sig, args)
    return impl_ret_new_ref(context, builder, sig.return_type, res)


@lower_builtin(np.nonzero, types.Array)
@lower_builtin("array.nonzero", types.Array)
@lower_builtin(np.where, types.Array)
def array_nonzero(context, builder, sig, args):
    aryty = sig.args[0]
    # Return type is a N-tuple of 1D C-contiguous arrays
    retty = sig.return_type
    outaryty = retty.dtype
    ndim = aryty.ndim
    nouts = retty.count

    ary = make_array(aryty)(context, builder, args[0])
    shape = cgutils.unpack_tuple(builder, ary.shape)
    strides = cgutils.unpack_tuple(builder, ary.strides)
    data = ary.data
    layout = aryty.layout

    # First count the number of non-zero elements
    zero = context.get_constant(types.intp, 0)
    one = context.get_constant(types.intp, 1)
    count = cgutils.alloca_once_value(builder, zero)
    with cgutils.loop_nest(builder, shape, zero.type) as indices:
        ptr = cgutils.get_item_pointer2(builder, data, shape, strides,
                                        layout, indices)
        val = load_item(context, builder, aryty, ptr)
        nz = context.is_true(builder, aryty.dtype, val)
        with builder.if_then(nz):
            builder.store(builder.add(builder.load(count), one), count)

    # Then allocate output arrays of the right size
    out_shape = (builder.load(count),)
    outs = [_empty_nd_impl(context, builder, outaryty, out_shape)._getvalue()
            for i in range(nouts)]
    outarys = [make_array(outaryty)(context, builder, out) for out in outs]
    out_datas = [out.data for out in outarys]

    # And fill them up
    index = cgutils.alloca_once_value(builder, zero)
    with cgutils.loop_nest(builder, shape, zero.type) as indices:
        ptr = cgutils.get_item_pointer2(builder, data, shape, strides,
                                        layout, indices)
        val = load_item(context, builder, aryty, ptr)
        nz = context.is_true(builder, aryty.dtype, val)
        with builder.if_then(nz):
            # Store element indices in output arrays
            if not indices:
                # For a 0-d array, store 0 in the unique output array
                indices = (zero,)
            cur = builder.load(index)
            for i in range(nouts):
                ptr = cgutils.get_item_pointer2(builder, out_datas[i],
                                                out_shape, (),
                                                'C', [cur])
                store_item(context, builder, outaryty, indices[i], ptr)
            builder.store(builder.add(cur, one), index)

    tup = context.make_tuple(builder, sig.return_type, outs)
    return impl_ret_new_ref(context, builder, sig.return_type, tup)


def array_where(context, builder, sig, args):
    """
    np.where(array, array, array)
    """
    layouts = set(a.layout for a in sig.args)
    if layouts == set('C'):
        # Faster implementation for C-contiguous arrays
        def where_impl(cond, x, y):
            shape = cond.shape
            if x.shape != shape or y.shape != shape:
                raise ValueError("all inputs should have the same shape")
            res = np.empty_like(x)
            cf = cond.flat
            xf = x.flat
            yf = y.flat
            rf = res.flat
            for i in range(cond.size):
                rf[i] = xf[i] if cf[i] else yf[i]
            return res
    else:

        def where_impl(cond, x, y):
            shape = cond.shape
            if x.shape != shape or y.shape != shape:
                raise ValueError("all inputs should have the same shape")
            res = np.empty_like(x)
            for idx, c in np.ndenumerate(cond):
                res[idx] = x[idx] if c else y[idx]
            return res

    res = context.compile_internal(builder, where_impl, sig, args)
    return impl_ret_untracked(context, builder, sig.return_type, res)


@lower_builtin(np.where, types.Any, types.Any, types.Any)
def any_where(context, builder, sig, args):
    cond = sig.args[0]
    if isinstance(cond, types.Array):
        return array_where(context, builder, sig, args)

    def scalar_where_impl(cond, x, y):
        """
        np.where(scalar, scalar, scalar): return a 0-dim array
        """
        scal = x if cond else y
        # This is the equivalent of np.full_like(scal, scal),
        # for compatibility with Numpy < 1.8
        arr = np.empty_like(scal)
        arr[()] = scal
        return arr

    res = context.compile_internal(builder, scalar_where_impl, sig, args)
    return impl_ret_new_ref(context, builder, sig.return_type, res)


@overload(np.real)
def np_real(a):
    def np_real_impl(a):
        return a.real

    return np_real_impl


@overload(np.imag)
def np_imag(a):
    def np_imag_impl(a):
        return a.imag

    return np_imag_impl


#----------------------------------------------------------------------------
# Misc functions

@overload(np.diff)
def np_diff_impl(a, n=1):
    if not isinstance(a, types.Array) or a.ndim == 0:
        return

    def diff_impl(a, n=1):
        if n == 0:
            return a.copy()
        if n < 0:
            raise ValueError("diff(): order must be non-negative")
        size = a.shape[-1]
        out_shape = a.shape[:-1] + (max(size - n, 0),)
        out = np.empty(out_shape, a.dtype)
        if out.size == 0:
            return out

        # np.diff() works on each last dimension subarray independently.
        # To make things easier, normalize input and output into 2d arrays
        a2 = a.reshape((-1, size))
        out2 = out.reshape((-1, out.shape[-1]))
        # A scratchpad for subarrays
        work = np.empty(size, a.dtype)

        for major in range(a2.shape[0]):
            # First iteration: diff a2 into work
            for i in range(size - 1):
                work[i] = a2[major, i + 1] - a2[major, i]
            # Other iterations: diff work into itself
            for niter in range(1, n):
                for i in range(size - niter - 1):
                    work[i] = work[i + 1] - work[i]
            # Copy final diff into out2
            out2[major] = work[:size - n]

        return out

    return diff_impl


def validate_1d_array_like(func_name, seq):
    if isinstance(seq, types.Array):
        if seq.ndim != 1:
            raise TypeError("{0}(): input should have dimension 1"
                            .format(func_name))
    elif not isinstance(seq, types.Sequence):
        raise TypeError("{0}(): input should be an array or sequence"
                        .format(func_name))


@overload(np.bincount)
def np_bincount(a, weights=None):
    validate_1d_array_like("bincount", a)
    if not isinstance(a.dtype, types.Integer):
        return

    if weights not in (None, types.none):
        validate_1d_array_like("bincount", weights)
        out_dtype = weights.dtype

        @register_jitable
        def validate_inputs(a, weights):
            if len(a) != len(weights):
                raise ValueError("bincount(): weights and list don't have the same length")

        @register_jitable
        def count_item(out, idx, val, weights):
            out[val] += weights[idx]

    else:
        out_dtype = types.intp

        @register_jitable
        def validate_inputs(a, weights):
            pass

        @register_jitable
        def count_item(out, idx, val, weights):
            out[val] += 1

    def bincount_impl(a, weights=None):
        validate_inputs(a, weights)
        n = len(a)

        a_max = a[0] if n > 0 else -1
        for i in range(1, n):
            if a[i] < 0:
                raise ValueError("bincount(): first argument must be non-negative")
            a_max = max(a_max, a[i])

        out = np.zeros(a_max + 1, out_dtype)
        for i in range(n):
            count_item(out, i, a[i], weights)
        return out

    return bincount_impl

def _searchsorted(func):
    def searchsorted_inner(a, v):
        n = len(a)
        if np.isnan(v):
            # Find the first nan (i.e. the last from the end of a,
            # since there shouldn't be many of them in practice)
            for i in range(n, 0, -1):
                if not np.isnan(a[i - 1]):
                    return i
            return 0
        lo = 0
        hi = n
        while hi > lo:
            mid = (lo + hi) >> 1
            if func(a[mid], (v)):
                # mid is too low => go up
                lo = mid + 1
            else:
                # mid is too high, or is a NaN => go down
                hi = mid
        return lo
    return searchsorted_inner

_lt = register_jitable(lambda x, y: x < y)
_le = register_jitable(lambda x, y: x <= y)
_searchsorted_left = register_jitable(_searchsorted(_lt))
_searchsorted_right = register_jitable(_searchsorted(_le))

@overload(np.searchsorted)
def searchsorted(a, v, side='left'):
    side_val = getattr(side, 'value', side)
    if side_val == 'left':
        loop_impl = _searchsorted_left
    elif side_val == 'right':
        loop_impl = _searchsorted_right
    else:
        raise ValueError("Invalid value given for 'side': %s" % side_val)

    if isinstance(v, types.Array):
        # N-d array and output
        def searchsorted_impl(a, v, side='left'):
            out = np.empty(v.shape, np.intp)
            for view, outview in np.nditer((v, out)):
                index = loop_impl(a, view.item())
                outview.itemset(index)
            return out

    elif isinstance(v, types.Sequence):
        # 1-d sequence and output
        def searchsorted_impl(a, v, side='left'):
            out = np.empty(len(v), np.intp)
            for i in range(len(v)):
                out[i] = loop_impl(a, v[i])
            return out
    else:
        # Scalar value and output
        # Note: NaNs come last in Numpy-sorted arrays
        def searchsorted_impl(a, v, side='left'):
            return loop_impl(a, v)

    return searchsorted_impl

@overload(np.digitize)
def np_digitize(x, bins, right=False):
    @register_jitable
    def are_bins_increasing(bins):
        n = len(bins)
        is_increasing = True
        is_decreasing = True
        if n > 1:
            prev = bins[0]
            for i in range(1, n):
                cur = bins[i]
                is_increasing = is_increasing and not prev > cur
                is_decreasing = is_decreasing and not prev < cur
                if not is_increasing and not is_decreasing:
                    raise ValueError("bins must be monotonically increasing or decreasing")
                prev = cur
        return is_increasing

    # NOTE: the algorithm is slightly different from searchsorted's,
    # as the edge cases (bin boundaries, NaN) give different results.

    @register_jitable
    def digitize_scalar(x, bins, right):
        # bins are monotonically-increasing
        n = len(bins)
        lo = 0
        hi = n

        if right:
            if np.isnan(x):
                # Find the first nan (i.e. the last from the end of bins,
                # since there shouldn't be many of them in practice)
                for i in range(n, 0, -1):
                    if not np.isnan(bins[i - 1]):
                        return i
                return 0
            while hi > lo:
                mid = (lo + hi) >> 1
                if bins[mid] < x:
                    # mid is too low => narrow to upper bins
                    lo = mid + 1
                else:
                    # mid is too high, or is a NaN => narrow to lower bins
                    hi = mid
        else:
            if np.isnan(x):
                # NaNs end up in the last bin
                return n
            while hi > lo:
                mid = (lo + hi) >> 1
                if bins[mid] <= x:
                    # mid is too low => narrow to upper bins
                    lo = mid + 1
                else:
                    # mid is too high, or is a NaN => narrow to lower bins
                    hi = mid

        return lo

    @register_jitable
    def digitize_scalar_decreasing(x, bins, right):
        # bins are monotonically-decreasing
        n = len(bins)
        lo = 0
        hi = n

        if right:
            if np.isnan(x):
                # Find the last nan
                for i in range(0, n):
                    if not np.isnan(bins[i]):
                        return i
                return n
            while hi > lo:
                mid = (lo + hi) >> 1
                if bins[mid] < x:
                    # mid is too high => narrow to lower bins
                    hi = mid
                else:
                    # mid is too low, or is a NaN => narrow to upper bins
                    lo = mid + 1
        else:
            if np.isnan(x):
                # NaNs end up in the first bin
                return 0
            while hi > lo:
                mid = (lo + hi) >> 1
                if bins[mid] <= x:
                    # mid is too high => narrow to lower bins
                    hi = mid
                else:
                    # mid is too low, or is a NaN => narrow to upper bins
                    lo = mid + 1

        return lo

    if isinstance(x, types.Array):
        # N-d array and output

        def digitize_impl(x, bins, right=False):
            is_increasing = are_bins_increasing(bins)
            out = np.empty(x.shape, np.intp)
            for view, outview in np.nditer((x, out)):
                if is_increasing:
                    index = digitize_scalar(view.item(), bins, right)
                else:
                    index = digitize_scalar_decreasing(view.item(), bins, right)
                outview.itemset(index)
            return out

        return digitize_impl

    elif isinstance(x, types.Sequence):
        # 1-d sequence and output

        def digitize_impl(x, bins, right=False):
            is_increasing = are_bins_increasing(bins)
            out = np.empty(len(x), np.intp)
            for i in range(len(x)):
                if is_increasing:
                    out[i] = digitize_scalar(x[i], bins, right)
                else:
                    out[i] = digitize_scalar_decreasing(x[i], bins, right)
            return out

        return digitize_impl


_range = range

@overload(np.histogram)
def np_histogram(a, bins=10, range=None):
    if isinstance(bins, (int, types.Integer)):
        # With a uniform distribution of bins, use a fast algorithm
        # independent of the number of bins

        if range in (None, types.none):
            inf = float('inf')
            def histogram_impl(a, bins=10, range=None):
                bin_min = inf
                bin_max = -inf
                for view in np.nditer(a):
                    v = view.item()
                    if bin_min > v:
                        bin_min = v
                    if bin_max < v:
                        bin_max = v
                return np.histogram(a, bins, (bin_min, bin_max))

        else:
            def histogram_impl(a, bins=10, range=None):
                if bins <= 0:
                    raise ValueError("histogram(): `bins` should be a positive integer")
                bin_min, bin_max = range
                if not bin_min <= bin_max:
                    raise ValueError("histogram(): max must be larger than min in range parameter")

                hist = np.zeros(bins, np.intp)
                if bin_max > bin_min:
                    bin_ratio = bins / (bin_max - bin_min)
                    for view in np.nditer(a):
                        v = view.item()
                        b = math.floor((v - bin_min) * bin_ratio)
                        if 0 <= b < bins:
                            hist[int(b)] += 1
                        elif v == bin_max:
                            hist[bins - 1] += 1

                bins_array = np.linspace(bin_min, bin_max, bins + 1)
                return hist, bins_array

    else:
        # With a custom bins array, use a bisection search

        def histogram_impl(a, bins, range=None):
            nbins = len(bins) - 1
            for i in _range(nbins):
                # Note this also catches NaNs
                if not bins[i] <= bins[i + 1]:
                    raise ValueError("histogram(): bins must increase monotonically")

            bin_min = bins[0]
            bin_max = bins[nbins]
            hist = np.zeros(nbins, np.intp)

            if nbins > 0:
                for view in np.nditer(a):
                    v = view.item()
                    if not bin_min <= v <= bin_max:
                        # Value is out of bounds, ignore (this also catches NaNs)
                        continue
                    # Bisect in bins[:-1]
                    lo = 0
                    hi = nbins - 1
                    while lo < hi:
                        # Note the `+ 1` is necessary to avoid an infinite
                        # loop where mid = lo => lo = mid
                        mid = (lo + hi + 1) >> 1
                        if v < bins[mid]:
                            hi = mid - 1
                        else:
                            lo = mid
                    hist[lo] += 1

            return hist, bins

    return histogram_impl


# Create np.finfo, np.iinfo and np.MachAr
# machar
_mach_ar_supported = ('ibeta', 'it', 'machep', 'eps', 'negep', 'epsneg',
                      'iexp', 'minexp', 'xmin', 'maxexp', 'xmax', 'irnd',
                      'ngrd', 'epsilon', 'tiny', 'huge', 'precision',
                      'resolution',)
MachAr = namedtuple('MachAr', _mach_ar_supported)

# Do not support MachAr field
# finfo
_finfo_supported = ('eps', 'epsneg', 'iexp', 'machep', 'max', 'maxexp', 'min',
                    'minexp', 'negep', 'nexp', 'nmant', 'precision',
                    'resolution', 'tiny',)
if numpy_version >= (1, 12):
    _finfo_supported = ('bits',) + _finfo_supported

finfo = namedtuple('finfo', _finfo_supported)

# iinfo
_iinfo_supported = ('min', 'max')
if numpy_version >= (1, 12):
    _iinfo_supported = _iinfo_supported + ('bits',)

iinfo = namedtuple('iinfo', _iinfo_supported)

@overload(np.MachAr)
def MachAr_impl():
    f = np.MachAr()
    _mach_ar_data = tuple([getattr(f, x) for x in _mach_ar_supported])
    def impl():
        return MachAr(*_mach_ar_data)
    return impl

def generate_xinfo(np_func, container, attr):
    @overload(np_func)
    def xinfo_impl(arg):
        nbty = getattr(arg, 'dtype', arg)
        f = np_func(as_dtype(nbty))
        data = tuple([getattr(f, x) for x in attr])
        def impl(arg):
            return container(*data)
        return impl

generate_xinfo(np.finfo, finfo, _finfo_supported)
generate_xinfo(np.iinfo, iinfo, _iinfo_supported)

def _get_inner_prod(dta, dtb):
    # gets an inner product implementation, if both types are float then
    # BLAS is used else a local function

    @register_jitable
    def _innerprod(a, b):
        acc = 0
        for i in range(len(a)):
            acc = acc + a[i] * b[i]
        return acc

    # no BLAS... use local function regardless
    if not _HAVE_BLAS:
        return _innerprod

    flty = types.real_domain | types.complex_domain
    floats = dta in flty and dtb in flty
    if not floats:
        return _innerprod
    else:
        a_dt = as_dtype(dta)
        b_dt = as_dtype(dtb)
        dt = np.promote_types(a_dt, b_dt)

        @register_jitable
        def _dot_wrap(a, b):
            return np.dot(a.astype(dt), b.astype(dt))
        return _dot_wrap

def _assert_1d(a, func_name):
    if isinstance(a, types.Array):
        if not a.ndim <= 1:
            raise TypingError("%s() only supported on 1D arrays " % func_name)

def _np_correlate_core(ap1, ap2, mode, direction):
    pass


class _corr_conv_Mode(IntEnum):
    """
    Enumerated modes for correlate/convolve as per:
    https://github.com/numpy/numpy/blob/ac6b1a902b99e340cf7eeeeb7392c91e38db9dd8/numpy/core/numeric.py#L862-L870
    """
    VALID = 0
    SAME = 1
    FULL = 2


@overload(_np_correlate_core)
def _np_correlate_core_impl(ap1, ap2, mode, direction):
    a_dt = as_dtype(ap1.dtype)
    b_dt = as_dtype(ap2.dtype)
    dt = np.promote_types(a_dt, b_dt)
    innerprod = _get_inner_prod(ap1.dtype, ap2.dtype)

    Mode = _corr_conv_Mode

    def impl(ap1, ap2, mode, direction):
        # Implementation loosely based on `_pyarray_correlate` from
        # https://github.com/numpy/numpy/blob/3bce2be74f228684ca2895ad02b63953f37e2a9d/numpy/core/src/multiarray/multiarraymodule.c#L1191
        # For "Mode":
        # Convolve uses 'full' by default, this is denoted by the number 2
        # Correlate uses 'valid' by default, this is denoted by the number 0
        # For "direction", +1 to write the return values out in order 0->N
        # -1 to write them out N->0.

        if not (mode == Mode.VALID or mode == Mode.FULL):
            raise ValueError("Invalid mode")

        n1 = len(ap1)
        n2 = len(ap2)
        length = n1
        n = n2
        if mode == Mode.VALID: # mode == valid == 0, correlate default
            length = length - n + 1
            n_left = 0
            n_right = 0
        elif mode == Mode.FULL: # mode == full == 2, convolve default
            n_right = n - 1
            n_left = n - 1
            length = length + n - 1
        else:
            raise ValueError("Invalid mode")

        ret = np.zeros(length, dt)
        n = n - n_left

        if direction == 1:
            idx = 0
            inc = 1
        elif direction == -1:
            idx = length - 1
            inc = -1
        else:
            raise ValueError("Invalid direction")

        for i in range(n_left):
            ret[idx] = innerprod(ap1[:idx + 1], ap2[-(idx + 1):])
            idx = idx + inc

        for i in range(n1 - n2 + 1):
            ret[idx] = innerprod(ap1[i : i + n2], ap2)
            idx = idx + inc

        for i in range(n_right, 0, -1):
            ret[idx] = innerprod(ap1[-i:], ap2[:i])
            idx = idx + inc
        return ret

    return impl

@overload(np.correlate)
def _np_correlate(a, v):
    _assert_1d(a, 'np.correlate')
    _assert_1d(v, 'np.correlate')

    @register_jitable
    def op_conj(x):
        return np.conj(x)

    @register_jitable
    def op_nop(x):
        return x

    Mode = _corr_conv_Mode

    if a.dtype in types.complex_domain:
        if v.dtype in types.complex_domain:
            a_op = op_nop
            b_op = op_conj
        else:
            a_op = op_nop
            b_op = op_nop
    else:
        if v.dtype in types.complex_domain:
            a_op = op_nop
            b_op = op_conj
        else:
            a_op = op_conj
            b_op = op_nop

    def impl(a, v):
        if len(a) < len(v):
            return _np_correlate_core(b_op(v), a_op(a), Mode.VALID, -1)
        else:
            return _np_correlate_core(a_op(a), b_op(v), Mode.VALID, 1)

    return impl

@overload(np.convolve)
def np_convolve(a, v):
    _assert_1d(a, 'np.convolve')
    _assert_1d(v, 'np.convolve')

    Mode = _corr_conv_Mode

    def impl(a, v):
        la = len(a)
        lv = len(v)

        if la == 0:
            raise ValueError("'a' cannot be empty")
        if lv == 0:
            raise ValueError("'v' cannot be empty")

        if la < lv:
            return _np_correlate_core(v, a[::-1], Mode.FULL, 1)
        else:
            return _np_correlate_core(a, v[::-1], Mode.FULL, 1)

    return impl<|MERGE_RESOLUTION|>--- conflicted
+++ resolved
@@ -915,7 +915,6 @@
 # Element-wise computations
 
 @register_jitable
-<<<<<<< HEAD
 def _tri_impl(shape, k):
     out = np.empty(shape, dtype=np.float64)  # numpy default dtype
 
@@ -1023,7 +1022,8 @@
         return np_triu_impl_2d
     else:
         return np_triu_impl_multi
-=======
+
+@register_jitable
 def _fill_diagonal_params(a, wrap):
     if a.ndim == 2:
         m = a.shape[0]
@@ -1130,7 +1130,6 @@
     else:
         msg = "The first argument must be at least 2-D (found %s-D)" % a.ndim
         raise TypingError(msg)
->>>>>>> 830f56bc
 
 def _np_round_intrinsic(tp):
     # np.round() always rounds half to even
