--- conflicted
+++ resolved
@@ -20,8 +20,7 @@
     return cgutils.false_bit
 
 
-<<<<<<< HEAD
-@builtin_cast(types.Optional, types.Optional)
+@lower_cast(types.Optional, types.Optional)
 def optional_to_optional(context, builder, fromty, toty, val):
     """
     The handling of optional->optional cast must be special cased for
@@ -54,16 +53,14 @@
     return outoptval._getvalue()
 
 
-@builtin_cast(types.Any, types.Optional)
-=======
 @lower_cast(types.Any, types.Optional)
->>>>>>> 036ee223
 def any_to_optional(context, builder, fromty, toty, val):
     if fromty == types.none:
         return context.make_optional_none(builder, toty.type)
     else:
         val = context.cast(builder, val, fromty, toty.type)
         return context.make_optional_value(builder, toty.type, val)
+
 
 @lower_cast(types.Optional, types.Any)
 def optional_to_any(context, builder, fromty, toty, val):
