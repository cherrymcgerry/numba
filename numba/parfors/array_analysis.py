--- conflicted
+++ resolved
@@ -29,7 +29,7 @@
 from numba.core.extending import intrinsic, register_jitable
 import llvmlite.llvmpy.core as lc
 import llvmlite
-from np.unsafe.ndarray import to_fixed_tuple
+from numba.np.unsafe.ndarray import to_fixed_tuple
 
 UNKNOWN_CLASS = -1
 CONST_CLASS = 0
@@ -2897,7 +2897,6 @@
         require(len(args) >= 1)
         return ArrayAnalysis.AnalyzeResult(shape=equiv_set._get_shape(args[0]))
 
-<<<<<<< HEAD
     def _insert_runtime_broadcast_call(self, scope, loc, arrs, max_dim):
         pre = []
 
@@ -2950,10 +2949,7 @@
             pre=pre
         )
 
-    def _analyze_broadcast(self, scope, equiv_set, loc, args):
-=======
     def _analyze_broadcast(self, scope, equiv_set, loc, args, fn):
->>>>>>> 51f2f343
         """Infer shape equivalence of arguments based on Numpy broadcast rules
         and return shape of output
         https://docs.scipy.org/doc/numpy/user/basics.broadcasting.html
@@ -2966,16 +2962,22 @@
             tup0typ = self.typemap[tups[0].name]
             tup1typ = self.typemap[tups[1].name]
             if tup0typ.count == 0:
-                return (equiv_set.get_shape(tups[1]), [])
+                return Arrayanalysis.AnalyzeResult(
+                    shape=equiv_set.get_shape(tups[1])
+                )
             if tup1typ.count == 0:
-                return (equiv_set.get_shape(tups[0]), [])
+                return Arrayanalysis.AnalyzeResult(
+                    shape=equiv_set.get_shape(tups[0])
+                )
 
             try:
                 shapes = [equiv_set.get_shape(x) for x in tups]
                 if None in shapes:
                     return None
                 concat_shapes = sum(shapes, ())
-                return (concat_shapes, [])
+                return ArrayAnalysis.AnalyzeResult(
+                    shape=concat_shapes
+                )
             except GuardException:
                 return None
 
@@ -2986,16 +2988,9 @@
         dims = [self.typemap[x.name].ndim for x in arrs]
         max_dim = max(dims)
         require(max_dim > 0)
-        print("analyze_broadcast:", arrs, names, dims)
         try:
             shapes = [equiv_set.get_shape(x) for x in arrs]
-<<<<<<< HEAD
-            print("shapes:", shapes)
-        except errors.GuardException:
-            print("GuardException")
-=======
         except GuardException:
->>>>>>> 51f2f343
             return ArrayAnalysis.AnalyzeResult(
                 shape=arrs[0],
                 pre=self._call_assert_equiv(scope, loc, equiv_set, arrs)
