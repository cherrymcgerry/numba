--- conflicted
+++ resolved
@@ -447,11 +447,7 @@
         return new_node
 
 
-<<<<<<< HEAD
-class LateSpecializer(ResolveCoercions, LateBuiltinResolverMixin):
-=======
-class LateSpecializer(ResolveCoercions, visitors.NoPythonContextMixin):
->>>>>>> fca87652
+class LateSpecializer(ResolveCoercions):
 
     def visit_FunctionDef(self, node):
         self.builtin_resolver = BuiltinResolver(self.env)
