--- conflicted
+++ resolved
@@ -240,7 +240,6 @@
     def habs(self, a):
         return abs(a)
 
-<<<<<<< HEAD
     def hsin(self, x):
         return np.sin(x, dtype=np.float16)
 
@@ -285,7 +284,7 @@
 
     def hrint(self, x):
         return np.rint(x, dtype=np.float16)
-=======
+
     def heq(self, a, b):
         return a == b
 
@@ -309,7 +308,6 @@
 
     def hmin(self, a, b):
         return min(a, b)
->>>>>>> 7a19ee12
 
 
 class FakeCUDAModule(object):
