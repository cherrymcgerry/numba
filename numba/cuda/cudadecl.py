from numba.core import types, errors
from numba.core.typing.npydecl import (parse_dtype, parse_shape,
                                       register_number_classes)
from numba.core.typing.templates import (AttributeTemplate, ConcreteTemplate,
                                         AbstractTemplate, CallableTemplate,
                                         signature, Registry)
from numba.cuda.types import dim3, grid_group
from numba.core.typeconv import Conversion
from numba import cuda
<<<<<<< HEAD
from numba.cuda.compiler import _declare_device_function
=======
import operator
>>>>>>> c1e63c03

registry = Registry()
register = registry.register
register_attr = registry.register_attr
register_global = registry.register_global

register_number_classes(register_global)


class GridFunction(CallableTemplate):
    def generic(self):
        def typer(ndim):
            if not isinstance(ndim, types.IntegerLiteral):
                raise errors.RequireLiteralValue(ndim)
            val = ndim.literal_value
            if val == 1:
                restype = types.int32
            elif val in (2, 3):
                restype = types.UniTuple(types.int32, val)
            else:
                raise ValueError('argument can only be 1, 2, 3')
            return signature(restype, types.int32)
        return typer


@register
class Cuda_grid(GridFunction):
    key = cuda.grid


@register
class Cuda_gridsize(GridFunction):
    key = cuda.gridsize


class Cuda_array_decl(CallableTemplate):
    def generic(self):
        def typer(shape, dtype):

            # Only integer literals and tuples of integer literals are valid
            # shapes
            if isinstance(shape, types.Integer):
                if not isinstance(shape, types.IntegerLiteral):
                    return None
            elif isinstance(shape, (types.Tuple, types.UniTuple)):
                if any([not isinstance(s, types.IntegerLiteral)
                        for s in shape]):
                    return None
            else:
                return None

            ndim = parse_shape(shape)
            nb_dtype = parse_dtype(dtype)
            if nb_dtype is not None and ndim is not None:
                return types.Array(dtype=nb_dtype, ndim=ndim, layout='C')

        return typer


@register
class Cuda_shared_array(Cuda_array_decl):
    key = cuda.shared.array


@register
class Cuda_local_array(Cuda_array_decl):
    key = cuda.local.array


@register
class Cuda_const_array_like(CallableTemplate):
    key = cuda.const.array_like

    def generic(self):
        def typer(ndarray):
            return ndarray
        return typer


@register
class Cuda_syncthreads(ConcreteTemplate):
    key = cuda.syncthreads
    cases = [signature(types.none)]


@register
class Cuda_syncthreads_count(ConcreteTemplate):
    key = cuda.syncthreads_count
    cases = [signature(types.i4, types.i4)]


@register
class Cuda_syncthreads_and(ConcreteTemplate):
    key = cuda.syncthreads_and
    cases = [signature(types.i4, types.i4)]


@register
class Cuda_syncthreads_or(ConcreteTemplate):
    key = cuda.syncthreads_or
    cases = [signature(types.i4, types.i4)]


@register
class Cuda_threadfence_device(ConcreteTemplate):
    key = cuda.threadfence
    cases = [signature(types.none)]


@register
class Cuda_threadfence_block(ConcreteTemplate):
    key = cuda.threadfence_block
    cases = [signature(types.none)]


@register
class Cuda_threadfence_system(ConcreteTemplate):
    key = cuda.threadfence_system
    cases = [signature(types.none)]


@register
class Cuda_syncwarp(ConcreteTemplate):
    key = cuda.syncwarp
    cases = [signature(types.none), signature(types.none, types.i4)]


@register
class Cuda_cg_this_grid(ConcreteTemplate):
    key = cuda.cg.this_grid
    cases = [signature(grid_group)]


@register_attr
class CudaCgModuleTemplate(AttributeTemplate):
    key = types.Module(cuda.cg)

    def resolve_this_grid(self, mod):
        return types.Function(Cuda_cg_this_grid)


class Cuda_grid_group_sync(AbstractTemplate):
    key = "GridGroup.sync"

    def generic(self, args, kws):
        return signature(types.int32, recvr=self.this)


@register_attr
class GridGroup_attrs(AttributeTemplate):
    key = grid_group

    def resolve_sync(self, mod):
        return types.BoundFunction(Cuda_grid_group_sync, grid_group)


@register
class Cuda_shfl_sync_intrinsic(ConcreteTemplate):
    key = cuda.shfl_sync_intrinsic
    cases = [
        signature(types.Tuple((types.i4, types.b1)),
                  types.i4, types.i4, types.i4, types.i4, types.i4),
        signature(types.Tuple((types.i8, types.b1)),
                  types.i4, types.i4, types.i8, types.i4, types.i4),
        signature(types.Tuple((types.f4, types.b1)),
                  types.i4, types.i4, types.f4, types.i4, types.i4),
        signature(types.Tuple((types.f8, types.b1)),
                  types.i4, types.i4, types.f8, types.i4, types.i4),
    ]


@register
class Cuda_vote_sync_intrinsic(ConcreteTemplate):
    key = cuda.vote_sync_intrinsic
    cases = [signature(types.Tuple((types.i4, types.b1)),
                       types.i4, types.i4, types.b1)]


@register
class Cuda_match_any_sync(ConcreteTemplate):
    key = cuda.match_any_sync
    cases = [
        signature(types.i4, types.i4, types.i4),
        signature(types.i4, types.i4, types.i8),
        signature(types.i4, types.i4, types.f4),
        signature(types.i4, types.i4, types.f8),
    ]


@register
class Cuda_match_all_sync(ConcreteTemplate):
    key = cuda.match_all_sync
    cases = [
        signature(types.Tuple((types.i4, types.b1)), types.i4, types.i4),
        signature(types.Tuple((types.i4, types.b1)), types.i4, types.i8),
        signature(types.Tuple((types.i4, types.b1)), types.i4, types.f4),
        signature(types.Tuple((types.i4, types.b1)), types.i4, types.f8),
    ]


@register
class Cuda_activemask(ConcreteTemplate):
    key = cuda.activemask
    cases = [signature(types.uint32)]


@register
class Cuda_lanemask_lt(ConcreteTemplate):
    key = cuda.lanemask_lt
    cases = [signature(types.uint32)]


@register
class Cuda_popc(ConcreteTemplate):
    """
    Supported types from `llvm.popc`
    [here](http://docs.nvidia.com/cuda/nvvm-ir-spec/index.html#bit-manipulations-intrinics)
    """
    key = cuda.popc
    cases = [
        signature(types.int8, types.int8),
        signature(types.int16, types.int16),
        signature(types.int32, types.int32),
        signature(types.int64, types.int64),
        signature(types.uint8, types.uint8),
        signature(types.uint16, types.uint16),
        signature(types.uint32, types.uint32),
        signature(types.uint64, types.uint64),
    ]


@register
class Cuda_fma(ConcreteTemplate):
    """
    Supported types from `llvm.fma`
    [here](https://docs.nvidia.com/cuda/nvvm-ir-spec/index.html#standard-c-library-intrinics)
    """
    key = cuda.fma
    cases = [
        signature(types.float32, types.float32, types.float32, types.float32),
        signature(types.float64, types.float64, types.float64, types.float64),
    ]


@register
class Cuda_hfma(ConcreteTemplate):
    key = cuda.fp16.hfma
    cases = [
        signature(types.float16, types.float16, types.float16, types.float16)
    ]


@register
class Cuda_cbrt(ConcreteTemplate):

    key = cuda.cbrt
    cases = [
        signature(types.float32, types.float32),
        signature(types.float64, types.float64),
    ]


@register
class Cuda_brev(ConcreteTemplate):
    key = cuda.brev
    cases = [
        signature(types.uint32, types.uint32),
        signature(types.uint64, types.uint64),
    ]


@register
class Cuda_clz(ConcreteTemplate):
    """
    Supported types from `llvm.ctlz`
    [here](http://docs.nvidia.com/cuda/nvvm-ir-spec/index.html#bit-manipulations-intrinics)
    """
    key = cuda.clz
    cases = [
        signature(types.int8, types.int8),
        signature(types.int16, types.int16),
        signature(types.int32, types.int32),
        signature(types.int64, types.int64),
        signature(types.uint8, types.uint8),
        signature(types.uint16, types.uint16),
        signature(types.uint32, types.uint32),
        signature(types.uint64, types.uint64),
    ]


@register
class Cuda_ffs(ConcreteTemplate):
    """
    Supported types from `llvm.cttz`
    [here](http://docs.nvidia.com/cuda/nvvm-ir-spec/index.html#bit-manipulations-intrinics)
    """
    key = cuda.ffs
    cases = [
        signature(types.uint32, types.int8),
        signature(types.uint32, types.int16),
        signature(types.uint32, types.int32),
        signature(types.uint32, types.int64),
        signature(types.uint32, types.uint8),
        signature(types.uint32, types.uint16),
        signature(types.uint32, types.uint32),
        signature(types.uint32, types.uint64),
    ]


@register
class Cuda_selp(AbstractTemplate):
    key = cuda.selp

    def generic(self, args, kws):
        assert not kws
        test, a, b = args

        # per docs
        # http://docs.nvidia.com/cuda/parallel-thread-execution/index.html#comparison-and-selection-instructions-selp
        supported_types = (types.float64, types.float32,
                           types.int16, types.uint16,
                           types.int32, types.uint32,
                           types.int64, types.uint64)

        if a != b or a not in supported_types:
            return

        return signature(a, test, a, a)


def _genfp16_unary(l_key):
    @register
    class Cuda_fp16_unary(ConcreteTemplate):
        key = l_key
        cases = [signature(types.float16, types.float16)]

    return Cuda_fp16_unary


def _genfp16_binary(l_key):
    @register
    class Cuda_fp16_binary(ConcreteTemplate):
        key = l_key
        cases = [signature(types.float16, types.float16, types.float16)]

    return Cuda_fp16_binary


@register_global(float)
class Float(AbstractTemplate):

    def generic(self, args, kws):
        assert not kws

        [arg] = args

        if arg == types.float16:
            return signature(arg, arg)


def _genfp16_binary_comparison(l_key):
    @register
    class Cuda_fp16_cmp(ConcreteTemplate):
        key = l_key

        cases = [
            signature(types.b1, types.float16, types.float16)
        ]
    return Cuda_fp16_cmp


# If multiple ConcreteTemplates provide typing for a single function, then
# function resolution will pick the first compatible typing it finds even if it
# involves inserting a cast that would be considered undesirable (in this
# specific case, float16s could be cast to float32s for comparisons).
#
# To work around this, we instead use an AbstractTemplate that implements
# exactly the casting logic that we desire. The AbstractTemplate gets
# considered in preference to ConcreteTemplates during typing.
#
# This is tracked as Issue #7863 (https://github.com/numba/numba/issues/7863) -
# once this is resolved it should be possible to replace this AbstractTemplate
# with a ConcreteTemplate to simplify the logic.
def _genfp16_comparison_operator(l_key):
    @register_global(l_key)
    class Cuda_fp16_operator_cmp(AbstractTemplate):
        key = l_key

        def generic(self, args, kws):
            assert not kws

            if len(args) == 2 and \
                    (args[0] == types.float16 or args[1] == types.float16):
                if (args[0] == types.float16):
                    convertible = self.context.can_convert(args[1], args[0])
                else:
                    convertible = self.context.can_convert(args[0], args[1])

                # We allow three cases here:
                #
                # 1. Comparing fp16 to fp16 - Conversion.exact
                # 2. Comparing fp16 to types fp16 can be promoted to
                #  - Conversion.promote
                # 3. Comparing fp16 to int8 (safe conversion) -
                #  - Conversion.safe

                if (convertible == Conversion.exact) or \
                   (convertible == Conversion.promote) or \
                   (convertible == Conversion.safe):
                    return signature(types.b1, types.float16, types.float16)


Cuda_hadd = _genfp16_binary(cuda.fp16.hadd)
Cuda_hsub = _genfp16_binary(cuda.fp16.hsub)
Cuda_hmul = _genfp16_binary(cuda.fp16.hmul)
Cuda_hmax = _genfp16_binary(cuda.fp16.hmax)
Cuda_hmin = _genfp16_binary(cuda.fp16.hmin)
Cuda_hneg = _genfp16_unary(cuda.fp16.hneg)
Cuda_habs = _genfp16_unary(cuda.fp16.habs)
Cuda_heq = _genfp16_binary_comparison(cuda.fp16.heq)
_genfp16_comparison_operator(operator.eq)
Cuda_hne = _genfp16_binary_comparison(cuda.fp16.hne)
_genfp16_comparison_operator(operator.ne)
Cuda_hge = _genfp16_binary_comparison(cuda.fp16.hge)
_genfp16_comparison_operator(operator.ge)
Cuda_hgt = _genfp16_binary_comparison(cuda.fp16.hgt)
_genfp16_comparison_operator(operator.gt)
Cuda_hle = _genfp16_binary_comparison(cuda.fp16.hle)
_genfp16_comparison_operator(operator.le)
Cuda_hlt = _genfp16_binary_comparison(cuda.fp16.hlt)
_genfp16_comparison_operator(operator.lt)


def _resolve_wrapped_unary(fname):
    decl = _declare_device_function(f'__numba_wrapper_{fname}',
                                    types.float16,
                                    (types.float16,), True)
    return decl


def _resolve_wrapped_binary(fname):
    decl = _declare_device_function(f'__numba_wrapper_{fname}',
                                    types.float16,
                                    (types.float16, types.float16,), True)
    return decl


hsin_device = _resolve_wrapped_unary('hsin')
hcos_device = _resolve_wrapped_unary('hcos')
hlog_device = _resolve_wrapped_unary('hlog')
hlog10_device = _resolve_wrapped_unary('hlog10')
hlog2_device = _resolve_wrapped_unary('hlog2')
hexp_device = _resolve_wrapped_unary('hexp')
hexp10_device = _resolve_wrapped_unary('hexp10')
hexp2_device = _resolve_wrapped_unary('hexp2')
hsqrt_device = _resolve_wrapped_unary('hsqrt')
hrsqrt_device = _resolve_wrapped_unary('hrsqrt')
hfloor_device = _resolve_wrapped_unary('hfloor')
hceil_device = _resolve_wrapped_unary('hceil')
hrcp_device = _resolve_wrapped_unary('hrcp')
hrint_device = _resolve_wrapped_unary('hrint')
htrunc_device = _resolve_wrapped_unary('htrunc')
hdiv_device = _resolve_wrapped_binary('hdiv')


# generate atomic operations
def _gen(l_key, supported_types):
    @register
    class Cuda_atomic(AbstractTemplate):
        key = l_key

        def generic(self, args, kws):
            assert not kws
            ary, idx, val = args

            if ary.dtype not in supported_types:
                return

            if ary.ndim == 1:
                return signature(ary.dtype, ary, types.intp, ary.dtype)
            elif ary.ndim > 1:
                return signature(ary.dtype, ary, idx, ary.dtype)
    return Cuda_atomic


all_numba_types = (types.float64, types.float32,
                   types.int32, types.uint32,
                   types.int64, types.uint64)

integer_numba_types = (types.int32, types.uint32,
                       types.int64, types.uint64)

unsigned_int_numba_types = (types.uint32, types.uint64)

Cuda_atomic_add = _gen(cuda.atomic.add, all_numba_types)
Cuda_atomic_sub = _gen(cuda.atomic.sub, all_numba_types)
Cuda_atomic_max = _gen(cuda.atomic.max, all_numba_types)
Cuda_atomic_min = _gen(cuda.atomic.min, all_numba_types)
Cuda_atomic_nanmax = _gen(cuda.atomic.nanmax, all_numba_types)
Cuda_atomic_nanmin = _gen(cuda.atomic.nanmin, all_numba_types)
Cuda_atomic_and = _gen(cuda.atomic.and_, integer_numba_types)
Cuda_atomic_or = _gen(cuda.atomic.or_, integer_numba_types)
Cuda_atomic_xor = _gen(cuda.atomic.xor, integer_numba_types)
Cuda_atomic_inc = _gen(cuda.atomic.inc, unsigned_int_numba_types)
Cuda_atomic_dec = _gen(cuda.atomic.dec, unsigned_int_numba_types)
Cuda_atomic_exch = _gen(cuda.atomic.exch, integer_numba_types)


@register
class Cuda_atomic_compare_and_swap(AbstractTemplate):
    key = cuda.atomic.compare_and_swap

    def generic(self, args, kws):
        assert not kws
        ary, old, val = args
        dty = ary.dtype

        if dty in integer_numba_types and ary.ndim == 1:
            return signature(dty, ary, dty, dty)


@register
class Cuda_nanosleep(ConcreteTemplate):
    key = cuda.nanosleep

    cases = [signature(types.void, types.uint32)]


@register_attr
class Dim3_attrs(AttributeTemplate):
    key = dim3

    def resolve_x(self, mod):
        return types.int32

    def resolve_y(self, mod):
        return types.int32

    def resolve_z(self, mod):
        return types.int32


@register_attr
class CudaSharedModuleTemplate(AttributeTemplate):
    key = types.Module(cuda.shared)

    def resolve_array(self, mod):
        return types.Function(Cuda_shared_array)


@register_attr
class CudaConstModuleTemplate(AttributeTemplate):
    key = types.Module(cuda.const)

    def resolve_array_like(self, mod):
        return types.Function(Cuda_const_array_like)


@register_attr
class CudaLocalModuleTemplate(AttributeTemplate):
    key = types.Module(cuda.local)

    def resolve_array(self, mod):
        return types.Function(Cuda_local_array)


@register_attr
class CudaAtomicTemplate(AttributeTemplate):
    key = types.Module(cuda.atomic)

    def resolve_add(self, mod):
        return types.Function(Cuda_atomic_add)

    def resolve_sub(self, mod):
        return types.Function(Cuda_atomic_sub)

    def resolve_and_(self, mod):
        return types.Function(Cuda_atomic_and)

    def resolve_or_(self, mod):
        return types.Function(Cuda_atomic_or)

    def resolve_xor(self, mod):
        return types.Function(Cuda_atomic_xor)

    def resolve_inc(self, mod):
        return types.Function(Cuda_atomic_inc)

    def resolve_dec(self, mod):
        return types.Function(Cuda_atomic_dec)

    def resolve_exch(self, mod):
        return types.Function(Cuda_atomic_exch)

    def resolve_max(self, mod):
        return types.Function(Cuda_atomic_max)

    def resolve_min(self, mod):
        return types.Function(Cuda_atomic_min)

    def resolve_nanmin(self, mod):
        return types.Function(Cuda_atomic_nanmin)

    def resolve_nanmax(self, mod):
        return types.Function(Cuda_atomic_nanmax)

    def resolve_compare_and_swap(self, mod):
        return types.Function(Cuda_atomic_compare_and_swap)


@register_attr
class CudaFp16Template(AttributeTemplate):
    key = types.Module(cuda.fp16)

    def resolve_hadd(self, mod):
        return types.Function(Cuda_hadd)

    def resolve_hsub(self, mod):
        return types.Function(Cuda_hsub)

    def resolve_hmul(self, mod):
        return types.Function(Cuda_hmul)

    def resolve_hdiv(self, mod):
        return hdiv_device

    def resolve_hneg(self, mod):
        return types.Function(Cuda_hneg)

    def resolve_habs(self, mod):
        return types.Function(Cuda_habs)

    def resolve_hfma(self, mod):
        return types.Function(Cuda_hfma)

    def resolve_hsin(self, mod):
        return hsin_device

    def resolve_hcos(self, mod):
        return hcos_device

    def resolve_hlog(self, mod):
        return hlog_device

    def resolve_hlog10(self, mod):
        return hlog10_device

    def resolve_hlog2(self, mod):
        return hlog2_device

    def resolve_hexp(self, mod):
        return hexp_device

    def resolve_hexp10(self, mod):
        return hexp10_device

    def resolve_hexp2(self, mod):
        return hexp2_device

    def resolve_hfloor(self, mod):
        return hfloor_device

    def resolve_hceil(self, mod):
        return hceil_device

    def resolve_hsqrt(self, mod):
        return hsqrt_device

    def resolve_hrsqrt(self, mod):
        return hrsqrt_device

    def resolve_hrcp(self, mod):
        return hrcp_device

    def resolve_hrint(self, mod):
        return hrint_device

    def resolve_htrunc(self, mod):
        return htrunc_device

    def resolve_heq(self, mod):
        return types.Function(Cuda_heq)

    def resolve_hne(self, mod):
        return types.Function(Cuda_hne)

    def resolve_hge(self, mod):
        return types.Function(Cuda_hge)

    def resolve_hgt(self, mod):
        return types.Function(Cuda_hgt)

    def resolve_hle(self, mod):
        return types.Function(Cuda_hle)

    def resolve_hlt(self, mod):
        return types.Function(Cuda_hlt)

    def resolve_hmax(self, mod):
        return types.Function(Cuda_hmax)

    def resolve_hmin(self, mod):
        return types.Function(Cuda_hmin)


@register_attr
class CudaModuleTemplate(AttributeTemplate):
    key = types.Module(cuda)

    def resolve_grid(self, mod):
        return types.Function(Cuda_grid)

    def resolve_gridsize(self, mod):
        return types.Function(Cuda_gridsize)

    def resolve_cg(self, mod):
        return types.Module(cuda.cg)

    def resolve_threadIdx(self, mod):
        return dim3

    def resolve_blockIdx(self, mod):
        return dim3

    def resolve_blockDim(self, mod):
        return dim3

    def resolve_gridDim(self, mod):
        return dim3

    def resolve_warpsize(self, mod):
        return types.int32

    def resolve_laneid(self, mod):
        return types.int32

    def resolve_shared(self, mod):
        return types.Module(cuda.shared)

    def resolve_popc(self, mod):
        return types.Function(Cuda_popc)

    def resolve_brev(self, mod):
        return types.Function(Cuda_brev)

    def resolve_clz(self, mod):
        return types.Function(Cuda_clz)

    def resolve_ffs(self, mod):
        return types.Function(Cuda_ffs)

    def resolve_fma(self, mod):
        return types.Function(Cuda_fma)

    def resolve_cbrt(self, mod):
        return types.Function(Cuda_cbrt)

    def resolve_syncthreads(self, mod):
        return types.Function(Cuda_syncthreads)

    def resolve_syncthreads_count(self, mod):
        return types.Function(Cuda_syncthreads_count)

    def resolve_syncthreads_and(self, mod):
        return types.Function(Cuda_syncthreads_and)

    def resolve_syncthreads_or(self, mod):
        return types.Function(Cuda_syncthreads_or)

    def resolve_threadfence(self, mod):
        return types.Function(Cuda_threadfence_device)

    def resolve_threadfence_block(self, mod):
        return types.Function(Cuda_threadfence_block)

    def resolve_threadfence_system(self, mod):
        return types.Function(Cuda_threadfence_system)

    def resolve_syncwarp(self, mod):
        return types.Function(Cuda_syncwarp)

    def resolve_shfl_sync_intrinsic(self, mod):
        return types.Function(Cuda_shfl_sync_intrinsic)

    def resolve_vote_sync_intrinsic(self, mod):
        return types.Function(Cuda_vote_sync_intrinsic)

    def resolve_match_any_sync(self, mod):
        return types.Function(Cuda_match_any_sync)

    def resolve_match_all_sync(self, mod):
        return types.Function(Cuda_match_all_sync)

    def resolve_activemask(self, mod):
        return types.Function(Cuda_activemask)

    def resolve_lanemask_lt(self, mod):
        return types.Function(Cuda_lanemask_lt)

    def resolve_selp(self, mod):
        return types.Function(Cuda_selp)

    def resolve_nanosleep(self, mod):
        return types.Function(Cuda_nanosleep)

    def resolve_atomic(self, mod):
        return types.Module(cuda.atomic)

    def resolve_fp16(self, mod):
        return types.Module(cuda.fp16)

    def resolve_const(self, mod):
        return types.Module(cuda.const)

    def resolve_local(self, mod):
        return types.Module(cuda.local)


register_global(cuda, types.Module(cuda))<|MERGE_RESOLUTION|>--- conflicted
+++ resolved
@@ -7,11 +7,8 @@
 from numba.cuda.types import dim3, grid_group
 from numba.core.typeconv import Conversion
 from numba import cuda
-<<<<<<< HEAD
 from numba.cuda.compiler import _declare_device_function
-=======
 import operator
->>>>>>> c1e63c03
 
 registry = Registry()
 register = registry.register
