--- conflicted
+++ resolved
@@ -537,17 +537,6 @@
         self.lineinfo = lineinfo
         self.extensions = extensions or []
 
-<<<<<<< HEAD
-=======
-        cres = compile_cuda(self.py_func, types.void, self.argtypes,
-                            debug=self.debug,
-                            lineinfo=self.lineinfo,
-                            inline=inline,
-                            fastmath=fastmath)
-        fname = cres.fndesc.llvm_func_name
-        args = cres.signature.args
-
->>>>>>> 748b097b
         nvvm_options = {
             'debug': self.debug,
             'lineinfo': self.lineinfo,
@@ -557,6 +546,7 @@
 
         cres = compile_cuda(self.py_func, types.void, self.argtypes,
                             debug=self.debug,
+                            lineinfo=self.lineinfo,
                             inline=inline,
                             fastmath=fastmath,
                             nvvm_options=nvvm_options)
