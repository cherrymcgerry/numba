import numpy as np
from numba.cuda.testing import (unittest, CUDATestCase, skip_unless_cc_53,
                                skip_on_cudasim)
from numba import cuda
<<<<<<< HEAD
from numba.core.types import f2
from numba.cuda import compile_ptx
import operator
import itertools


def simple_fp16add(ary, a, b):
    ary[0] = a + b


def simple_fp16_iadd(ary, a):
    ary[0] += a


def simple_fp16_isub(ary, a):
    ary[0] -= a


def simple_fp16_imul(ary, a):
    ary[0] *= a


def simple_fp16sub(ary, a, b):
    ary[0] = a - b


def simple_fp16mul(ary, a, b):
    ary[0] = a * b


def simple_fp16neg(ary, a):
    ary[0] = -a


def simple_fp16abs(ary, a):
    ary[0] = abs(a)
=======
from numba.core.types import f2,b1
import operator
from numba.cuda import compile_ptx
import itertools
from numba.np.numpy_support import from_dtype


def simple_fp16_gt(ary, a, b):
    ary[0] = a > b


def simple_fp16_ge(ary, a, b):
    ary[0] = a >= b


def simple_fp16_lt(ary, a, b):
    ary[0] = a < b


def simple_fp16_le(ary, a, b):
    ary[0] = a <= b


def simple_fp16_eq(ary, a, b):
    ary[0] = a == b


def simple_fp16_ne(ary, a, b):
    ary[0] = a != b


@cuda.jit('b1(f2, f2)', device=True)
def hlt_func_1(x, y):
    return x < y


@cuda.jit('b1(f2, f2)', device=True)
def hlt_func_2(x, y):
    return x < y


def test_multiple_hcmp_1(r, a, b, c):
    # float16 predicates used in two separate functions
    r[0] = hlt_func_1(a, b) and hlt_func_2(b, c)


def test_multiple_hcmp_2(r, a, b, c):
    # The same float16 predicate used in the caller and callee
    r[0] = hlt_func_1(a, b) and b < c


def test_multiple_hcmp_3(r, a, b, c):
    # Different float16 predicates used in the caller and callee
    r[0] = hlt_func_1(a, b) and c >= b


def test_multiple_hcmp_4(r, a, b, c):
    # The same float16 predicates used twice in a function
    r[0] = a < b and b < c


def test_multiple_hcmp_5(r, a, b, c):
    # Different float16 predicates used in a function
    r[0] = a < b and c >= b
>>>>>>> 1fa67df3


class TestOperatorModule(CUDATestCase):
    def setUp(self):
        super().setUp()
        np.random.seed(0)

    """
    Test if operator module is supported by the CUDA target.
    """
    def operator_template(self, op):
        @cuda.jit
        def foo(a, b):
            i = 0
            a[i] = op(a[i], b[i])

        a = np.ones(1)
        b = np.ones(1)
        res = a.copy()
        foo[1, 1](res, b)

        np.testing.assert_equal(res, op(a, b))

    def test_add(self):
        self.operator_template(operator.add)

    def test_sub(self):
        self.operator_template(operator.sub)

    def test_mul(self):
        self.operator_template(operator.mul)

    def test_truediv(self):
        self.operator_template(operator.truediv)

    def test_floordiv(self):
        self.operator_template(operator.floordiv)

    @skip_unless_cc_53
<<<<<<< HEAD
    def test_fp16_binary(self):
        functions = (simple_fp16add, simple_fp16sub, simple_fp16mul)
        ops = (operator.add, operator.sub, operator.mul)

        for fn, op in zip(functions, ops):
            with self.subTest(op=op):
                kernel = cuda.jit("void(f2[:], f2, f2)")(fn)

                expected = np.zeros(1, dtype=np.float16)
                got = np.zeros(1, dtype=np.float16)
=======
    def test_fp16_comparison(self):
        functions = (simple_fp16_gt, simple_fp16_ge,
                     simple_fp16_lt, simple_fp16_le,
                     simple_fp16_eq, simple_fp16_ne)
        ops = (operator.gt, operator.ge, operator.lt, operator.le,
               operator.eq, operator.ne)

        for fn, op in zip(functions, ops):
            with self.subTest(op=op):
                kernel = cuda.jit("void(b1[:], f2, f2)")(fn)

                got = np.zeros(1, dtype=np.bool8)
>>>>>>> 1fa67df3
                arg1 = np.random.random(1).astype(np.float16)
                arg2 = np.random.random(1).astype(np.float16)

                kernel[1, 1](got, arg1[0], arg2[0])
                expected = op(arg1, arg2)
<<<<<<< HEAD
                np.testing.assert_allclose(got[0], expected)

    @skip_on_cudasim('Compilation unsupported in the simulator')
    def test_fp16_binary_ptx(self):
        functions = (simple_fp16add, simple_fp16sub, simple_fp16mul)
        ops = (operator.add, operator.sub, operator.mul)
        opstring = ('add.f16', 'sub.f16', 'mul.f16')
        args = (f2[:], f2, f2)

        for fn, op, s in zip(functions, ops, opstring):
            with self.subTest(op=op):
                ptx, _ = compile_ptx(fn, args, cc=(5, 3))
                self.assertIn(s, ptx)

    @skip_unless_cc_53
    def test_mixed_fp16_binary_arithmetic(self):
        functions = (simple_fp16add, simple_fp16sub, simple_fp16mul)
        ops = (operator.add, operator.sub, operator.mul)
        types = (np.int8, np.int16, np.int32, np.int64,
                 np.float32, np.float64)
        for (fn, op), ty in itertools.product(zip(functions, ops), types):
            with self.subTest(op=op, ty=ty):
                kernel = cuda.jit(fn)

                arg1 = np.random.random(1).astype(np.float16)
                arg2 = (np.random.random(1) * 100).astype(ty)
                arg2_ty = np.result_type(np.float16, ty)

                expected = np.zeros(1, dtype=arg2_ty)
                got = np.zeros(1, dtype=arg2_ty)

                kernel[1, 1](got, arg1[0], arg2[0])
                expected = op(arg1, arg2)
                np.testing.assert_allclose(got[0], expected)

    @skip_on_cudasim('Compilation unsupported in the simulator')
    def test_fp16_inplace_binary_ptx(self):
        functions = (simple_fp16_iadd, simple_fp16_isub, simple_fp16_imul)
        ops = (operator.iadd, operator.isub, operator.imul)
        opstring = ('add.f16', 'sub.f16', 'mul.f16')
        args = (f2[:], f2)
=======
                self.assertEqual(got[0], expected)

    @skip_unless_cc_53
    def test_mixed_fp16_comparison(self):
        functions = (simple_fp16_gt, simple_fp16_ge,
                     simple_fp16_lt, simple_fp16_le,
                     simple_fp16_eq, simple_fp16_ne)
        ops = (operator.gt, operator.ge, operator.lt, operator.le,
               operator.eq, operator.ne)
        types = (np.int8, np.int16, np.int32, np.int64,
                 np.float32, np.float64)

        for (fn, op), ty in itertools.product(zip(functions, ops),
                                              types):
            with self.subTest(op=op, ty=ty):
                kernel = cuda.jit(fn)

                got = np.zeros(1, dtype=np.bool8)
                arg1 = np.random.random(1).astype(np.float16)
                arg2 = (np.random.random(1) * 100).astype(ty)

                kernel[1, 1](got, arg1[0], arg2[0])
                expected = op(arg1, arg2)
                self.assertEqual(got[0], expected)

    @skip_unless_cc_53
    def test_multiple_float16_comparisons(self):
        functions = (test_multiple_hcmp_1,
                     test_multiple_hcmp_2,
                     test_multiple_hcmp_3,
                     test_multiple_hcmp_4,
                     test_multiple_hcmp_5)
        for fn in functions:
            with self.subTest(fn=fn):
                compiled = cuda.jit("void(b1[:], f2, f2, f2)")(fn)
                ary = np.zeros(1, dtype=np.bool8)
                arg1 = np.float16(2.)
                arg2 = np.float16(3.)
                arg3 = np.float16(4.)
                compiled[1, 1](ary, arg1, arg2, arg3)
                self.assertTrue(ary[0])

    @skip_unless_cc_53
    def test_multiple_float16_comparisons_false(self):
        functions = (test_multiple_hcmp_1,
                     test_multiple_hcmp_2,
                     test_multiple_hcmp_3,
                     test_multiple_hcmp_4,
                     test_multiple_hcmp_5)
        for fn in functions:
            with self.subTest(fn=fn):
                compiled = cuda.jit("void(b1[:], f2, f2, f2)")(fn)
                ary = np.zeros(1, dtype=np.bool8)
                arg1 = np.float16(2.)
                arg2 = np.float16(3.)
                arg3 = np.float16(1.)
                compiled[1, 1](ary, arg1, arg2, arg3)
                self.assertFalse(ary[0])

    @skip_on_cudasim('Compilation unsupported in the simulator')
    def test_fp16_comparison_ptx(self):
        functions = (simple_fp16_gt, simple_fp16_ge,
                     simple_fp16_lt, simple_fp16_le,
                     simple_fp16_eq, simple_fp16_ne)
        ops = (operator.gt, operator.ge, operator.lt, operator.le,
               operator.eq, operator.ne)
        opstring = ('setp.gt.f16', 'setp.ge.f16',
                    'setp.lt.f16', 'setp.le.f16',
                    'setp.eq.f16', 'setp.ne.f16')
        args = (b1[:], f2, f2)
>>>>>>> 1fa67df3

        for fn, op, s in zip(functions, ops, opstring):
            with self.subTest(op=op):
                ptx, _ = compile_ptx(fn, args, cc=(5, 3))
                self.assertIn(s, ptx)

<<<<<<< HEAD
    @skip_unless_cc_53
    def test_fp16_inplace_binary(self):
        functions = (simple_fp16_iadd, simple_fp16_isub, simple_fp16_imul)
        ops = (operator.iadd, operator.isub, operator.imul)

        for fn, op in zip(functions, ops):
            with self.subTest(op=op):
                kernel = cuda.jit("void(f2[:], f2)")(fn)

                expected = np.zeros(1, dtype=np.float16)
                got_in_out = np.random.random(1).astype(np.float16)
                arg1 = np.random.random(1).astype(np.float16)

                kernel[1, 1](got_in_out, arg1[0])
                expected = op(got_in_out, arg1)
                np.testing.assert_allclose(got_in_out[0], expected)

    @skip_unless_cc_53
    def test_fp16_unary(self):
        functions = (simple_fp16neg, simple_fp16abs)
        ops = (operator.neg, operator.abs)

        for fn, op in zip(functions, ops):
            with self.subTest(op=op):
                kernel = cuda.jit("void(f2[:], f2)")(fn)

                expected = np.zeros(1, dtype=np.float16)
                got = np.zeros(1, dtype=np.float16)
                arg1 = np.random.random(1).astype(np.float16)

                kernel[1, 1](got, arg1[0])
                expected = op(arg1)
                np.testing.assert_allclose(got[0], expected)

    @skip_on_cudasim('Compilation unsupported in the simulator')
    def test_fp16_neg_ptx(self):
        args = (f2[:], f2)
        ptx, _ = compile_ptx(simple_fp16neg, args, cc=(5, 3))
        self.assertIn('neg.f16', ptx)

    @skip_on_cudasim('Compilation unsupported in the simulator')
    def test_fp16_abs_ptx(self):
        args = (f2[:], f2)
        ptx, _ = compile_ptx(simple_fp16abs, args, cc=(5, 3))
        if cuda.runtime.get_version() < (10, 2):
            self.assertRegex(ptx, r'and\.b16.*0x7FFF;')
        else:
            self.assertIn('abs.f16', ptx)
=======
    @skip_on_cudasim('Compilation unsupported in the simulator')
    def test_fp16_int8_comparison_ptx(self):
        # Test that int8 can be safely converted to fp16
        # in a comparison
        functions = (simple_fp16_gt, simple_fp16_ge,
                     simple_fp16_lt, simple_fp16_le,
                     simple_fp16_eq, simple_fp16_ne)
        ops = (operator.gt, operator.ge, operator.lt, operator.le,
               operator.eq, operator.ne)

        opstring = {operator.gt:'setp.gt.f16',
                    operator.ge:'setp.ge.f16',
                    operator.lt:'setp.lt.f16',
                    operator.le:'setp.le.f16',
                    operator.eq:'setp.eq.f16',
                    operator.ne:'setp.ne.f16'}
        for fn, op in zip(functions, ops):
            with self.subTest(op=op):
                args = (b1[:], f2, from_dtype(np.int8))
                ptx, _ = compile_ptx(fn, args, cc=(5, 3))
                self.assertIn(opstring[op], ptx)

    @skip_on_cudasim('Compilation unsupported in the simulator')
    def test_mixed_fp16_comparison_promotion_ptx(self):
        functions = (simple_fp16_gt, simple_fp16_ge,
                     simple_fp16_lt, simple_fp16_le,
                     simple_fp16_eq, simple_fp16_ne)
        ops = (operator.gt, operator.ge, operator.lt, operator.le,
               operator.eq, operator.ne)

        types_promote = (np.int16, np.int32, np.int64,
                         np.float32, np.float64)
        opstring = {operator.gt:'setp.gt.',
                    operator.ge:'setp.ge.',
                    operator.lt:'setp.lt.',
                    operator.le:'setp.le.',
                    operator.eq:'setp.eq.',
                    operator.ne:'setp.neu.'}
        opsuffix = {np.dtype('int32'): 'f64',
                    np.dtype('int64'): 'f64',
                    np.dtype('float32'): 'f32',
                    np.dtype('float64'): 'f64'}

        for (fn, op), ty in itertools.product(zip(functions, ops),
                                              types_promote):
            with self.subTest(op=op, ty=ty):
                arg2_ty = np.result_type(np.float16, ty)
                args = (b1[:], f2, from_dtype(arg2_ty))
                ptx, _ = compile_ptx(fn, args, cc=(5, 3))

                ops = opstring[op] + opsuffix[arg2_ty]
                self.assertIn(ops, ptx)
>>>>>>> 1fa67df3


if __name__ == '__main__':
    unittest.main()<|MERGE_RESOLUTION|>--- conflicted
+++ resolved
@@ -2,11 +2,11 @@
 from numba.cuda.testing import (unittest, CUDATestCase, skip_unless_cc_53,
                                 skip_on_cudasim)
 from numba import cuda
-<<<<<<< HEAD
-from numba.core.types import f2
+from numba.core.types import f2, b1
 from numba.cuda import compile_ptx
 import operator
 import itertools
+from numba.np.numpy_support import from_dtype
 
 
 def simple_fp16add(ary, a, b):
@@ -39,12 +39,6 @@
 
 def simple_fp16abs(ary, a):
     ary[0] = abs(a)
-=======
-from numba.core.types import f2,b1
-import operator
-from numba.cuda import compile_ptx
-import itertools
-from numba.np.numpy_support import from_dtype
 
 
 def simple_fp16_gt(ary, a, b):
@@ -104,7 +98,6 @@
 def test_multiple_hcmp_5(r, a, b, c):
     # Different float16 predicates used in a function
     r[0] = a < b and c >= b
->>>>>>> 1fa67df3
 
 
 class TestOperatorModule(CUDATestCase):
@@ -144,7 +137,6 @@
         self.operator_template(operator.floordiv)
 
     @skip_unless_cc_53
-<<<<<<< HEAD
     def test_fp16_binary(self):
         functions = (simple_fp16add, simple_fp16sub, simple_fp16mul)
         ops = (operator.add, operator.sub, operator.mul)
@@ -155,26 +147,11 @@
 
                 expected = np.zeros(1, dtype=np.float16)
                 got = np.zeros(1, dtype=np.float16)
-=======
-    def test_fp16_comparison(self):
-        functions = (simple_fp16_gt, simple_fp16_ge,
-                     simple_fp16_lt, simple_fp16_le,
-                     simple_fp16_eq, simple_fp16_ne)
-        ops = (operator.gt, operator.ge, operator.lt, operator.le,
-               operator.eq, operator.ne)
-
-        for fn, op in zip(functions, ops):
-            with self.subTest(op=op):
-                kernel = cuda.jit("void(b1[:], f2, f2)")(fn)
-
-                got = np.zeros(1, dtype=np.bool8)
->>>>>>> 1fa67df3
                 arg1 = np.random.random(1).astype(np.float16)
                 arg2 = np.random.random(1).astype(np.float16)
 
                 kernel[1, 1](got, arg1[0], arg2[0])
                 expected = op(arg1, arg2)
-<<<<<<< HEAD
                 np.testing.assert_allclose(got[0], expected)
 
     @skip_on_cudasim('Compilation unsupported in the simulator')
@@ -214,9 +191,81 @@
     def test_fp16_inplace_binary_ptx(self):
         functions = (simple_fp16_iadd, simple_fp16_isub, simple_fp16_imul)
         ops = (operator.iadd, operator.isub, operator.imul)
+
         opstring = ('add.f16', 'sub.f16', 'mul.f16')
         args = (f2[:], f2)
-=======
+
+        for fn, op, s in zip(functions, ops, opstring):
+            with self.subTest(op=op):
+                ptx, _ = compile_ptx(fn, args, cc=(5, 3))
+                self.assertIn(s, ptx)
+
+    @skip_unless_cc_53
+    def test_fp16_inplace_binary(self):
+        functions = (simple_fp16_iadd, simple_fp16_isub, simple_fp16_imul)
+        ops = (operator.iadd, operator.isub, operator.imul)
+
+        for fn, op in zip(functions, ops):
+            with self.subTest(op=op):
+                kernel = cuda.jit("void(f2[:], f2)")(fn)
+
+                expected = np.zeros(1, dtype=np.float16)
+                got_in_out = np.random.random(1).astype(np.float16)
+                arg1 = np.random.random(1).astype(np.float16)
+
+                kernel[1, 1](got_in_out, arg1[0])
+                expected = op(got_in_out, arg1)
+                np.testing.assert_allclose(got_in_out[0], expected)
+
+    @skip_unless_cc_53
+    def test_fp16_unary(self):
+        functions = (simple_fp16neg, simple_fp16abs)
+        ops = (operator.neg, operator.abs)
+
+        for fn, op in zip(functions, ops):
+            with self.subTest(op=op):
+                kernel = cuda.jit("void(f2[:], f2)")(fn)
+
+                expected = np.zeros(1, dtype=np.float16)
+                got = np.zeros(1, dtype=np.float16)
+                arg1 = np.random.random(1).astype(np.float16)
+
+                kernel[1, 1](got, arg1[0])
+                expected = op(arg1)
+                np.testing.assert_allclose(got[0], expected)
+
+    @skip_on_cudasim('Compilation unsupported in the simulator')
+    def test_fp16_neg_ptx(self):
+        args = (f2[:], f2)
+        ptx, _ = compile_ptx(simple_fp16neg, args, cc=(5, 3))
+        self.assertIn('neg.f16', ptx)
+
+    @skip_on_cudasim('Compilation unsupported in the simulator')
+    def test_fp16_abs_ptx(self):
+        args = (f2[:], f2)
+        ptx, _ = compile_ptx(simple_fp16abs, args, cc=(5, 3))
+        if cuda.runtime.get_version() < (10, 2):
+            self.assertRegex(ptx, r'and\.b16.*0x7FFF;')
+        else:
+            self.assertIn('abs.f16', ptx)
+
+    def test_fp16_comparison(self):
+        functions = (simple_fp16_gt, simple_fp16_ge,
+                     simple_fp16_lt, simple_fp16_le,
+                     simple_fp16_eq, simple_fp16_ne)
+        ops = (operator.gt, operator.ge, operator.lt, operator.le,
+               operator.eq, operator.ne)
+
+        for fn, op in zip(functions, ops):
+            with self.subTest(op=op):
+                kernel = cuda.jit("void(b1[:], f2, f2)")(fn)
+
+                got = np.zeros(1, dtype=np.bool8)
+                arg1 = np.random.random(1).astype(np.float16)
+                arg2 = np.random.random(1).astype(np.float16)
+
+                kernel[1, 1](got, arg1[0], arg2[0])
+                expected = op(arg1, arg2)
                 self.assertEqual(got[0], expected)
 
     @skip_unless_cc_53
@@ -287,63 +336,12 @@
                     'setp.lt.f16', 'setp.le.f16',
                     'setp.eq.f16', 'setp.ne.f16')
         args = (b1[:], f2, f2)
->>>>>>> 1fa67df3
 
         for fn, op, s in zip(functions, ops, opstring):
             with self.subTest(op=op):
                 ptx, _ = compile_ptx(fn, args, cc=(5, 3))
                 self.assertIn(s, ptx)
 
-<<<<<<< HEAD
-    @skip_unless_cc_53
-    def test_fp16_inplace_binary(self):
-        functions = (simple_fp16_iadd, simple_fp16_isub, simple_fp16_imul)
-        ops = (operator.iadd, operator.isub, operator.imul)
-
-        for fn, op in zip(functions, ops):
-            with self.subTest(op=op):
-                kernel = cuda.jit("void(f2[:], f2)")(fn)
-
-                expected = np.zeros(1, dtype=np.float16)
-                got_in_out = np.random.random(1).astype(np.float16)
-                arg1 = np.random.random(1).astype(np.float16)
-
-                kernel[1, 1](got_in_out, arg1[0])
-                expected = op(got_in_out, arg1)
-                np.testing.assert_allclose(got_in_out[0], expected)
-
-    @skip_unless_cc_53
-    def test_fp16_unary(self):
-        functions = (simple_fp16neg, simple_fp16abs)
-        ops = (operator.neg, operator.abs)
-
-        for fn, op in zip(functions, ops):
-            with self.subTest(op=op):
-                kernel = cuda.jit("void(f2[:], f2)")(fn)
-
-                expected = np.zeros(1, dtype=np.float16)
-                got = np.zeros(1, dtype=np.float16)
-                arg1 = np.random.random(1).astype(np.float16)
-
-                kernel[1, 1](got, arg1[0])
-                expected = op(arg1)
-                np.testing.assert_allclose(got[0], expected)
-
-    @skip_on_cudasim('Compilation unsupported in the simulator')
-    def test_fp16_neg_ptx(self):
-        args = (f2[:], f2)
-        ptx, _ = compile_ptx(simple_fp16neg, args, cc=(5, 3))
-        self.assertIn('neg.f16', ptx)
-
-    @skip_on_cudasim('Compilation unsupported in the simulator')
-    def test_fp16_abs_ptx(self):
-        args = (f2[:], f2)
-        ptx, _ = compile_ptx(simple_fp16abs, args, cc=(5, 3))
-        if cuda.runtime.get_version() < (10, 2):
-            self.assertRegex(ptx, r'and\.b16.*0x7FFF;')
-        else:
-            self.assertIn('abs.f16', ptx)
-=======
     @skip_on_cudasim('Compilation unsupported in the simulator')
     def test_fp16_int8_comparison_ptx(self):
         # Test that int8 can be safely converted to fp16
@@ -396,7 +394,6 @@
 
                 ops = opstring[op] + opsuffix[arg2_ty]
                 self.assertIn(ops, ptx)
->>>>>>> 1fa67df3
 
 
 if __name__ == '__main__':
