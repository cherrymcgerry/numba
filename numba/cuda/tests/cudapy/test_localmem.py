--- conflicted
+++ resolved
@@ -1,11 +1,7 @@
 import numpy as np
 
-<<<<<<< HEAD
-from numba import cuda, int32, complex128
-=======
 from numba import cuda, int32, complex128, void
 from numba.core.errors import TypingError
->>>>>>> f2a2ae1b
 from numba.cuda.testing import unittest, CUDATestCase, skip_on_cudasim
 
 
