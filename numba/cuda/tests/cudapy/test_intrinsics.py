import itertools
import numpy as np
import operator
import re
from numba import cuda, int64
from numba.cuda import compile_ptx
from numba.core.types import f2
from numba.cuda.testing import (unittest, CUDATestCase, skip_on_cudasim,
                                skip_unless_cc_53, skip_unless_cuda_python)


def simple_threadidx(ary):
    i = cuda.threadIdx.x
    ary[0] = i


def fill_threadidx(ary):
    i = cuda.threadIdx.x
    ary[i] = i


def fill3d_threadidx(ary):
    i = cuda.threadIdx.x
    j = cuda.threadIdx.y
    k = cuda.threadIdx.z

    ary[i, j, k] = (i + 1) * (j + 1) * (k + 1)


def simple_grid1d(ary):
    i = cuda.grid(1)
    ary[i] = i


def simple_grid2d(ary):
    i, j = cuda.grid(2)
    ary[i, j] = i + j


def simple_gridsize1d(ary):
    i = cuda.grid(1)
    x = cuda.gridsize(1)
    if i == 0:
        ary[0] = x


def simple_gridsize2d(ary):
    i, j = cuda.grid(2)
    x, y = cuda.gridsize(2)
    if i == 0 and j == 0:
        ary[0] = x
        ary[1] = y


def intrinsic_forloop_step(c):
    startX, startY = cuda.grid(2)
    gridX = cuda.gridDim.x * cuda.blockDim.x
    gridY = cuda.gridDim.y * cuda.blockDim.y
    height, width = c.shape

    for x in range(startX, width, gridX):
        for y in range(startY, height, gridY):
            c[y, x] = x + y


def simple_popc(ary, c):
    ary[0] = cuda.popc(c)


def simple_fma(ary, a, b, c):
    ary[0] = cuda.fma(a, b, c)


def simple_hadd(ary, a, b):
    ary[0] = cuda.fp16.hadd(a[0], b[0])


def simple_hadd_scalar(ary, a, b):
    ary[0] = cuda.fp16.hadd(a, b)


def simple_hfma(ary, a, b, c):
    ary[0] = cuda.fp16.hfma(a[0], b[0], c[0])


def simple_hfma_scalar(ary, a, b, c):
    ary[0] = cuda.fp16.hfma(a, b, c)


def simple_hsub(ary, a, b):
    ary[0] = cuda.fp16.hsub(a[0], b[0])


def simple_hsub_scalar(ary, a, b):
    ary[0] = cuda.fp16.hsub(a, b)


def simple_hmul(ary, a, b):
    ary[0] = cuda.fp16.hmul(a[0], b[0])


def simple_hmul_scalar(ary, a, b):
    ary[0] = cuda.fp16.hmul(a, b)


def simple_hdiv_scalar(ary, a, b):
    ary[0] = cuda.fp16.hdiv(a, b)


def simple_hdiv_kernel(ary, array_a, array_b):
    i = cuda.grid(1)
    if i < ary.size:
        a = array_a[i]
        b = array_b[i]
        ary[i] = cuda.fp16.hdiv(a, b)


def simple_hneg(ary, a):
    ary[0] = cuda.fp16.hneg(a[0])


def simple_hneg_scalar(ary, a):
    ary[0] = cuda.fp16.hneg(a)


def simple_habs(ary, a):
    ary[0] = cuda.fp16.habs(a[0])


def simple_habs_scalar(ary, a):
    ary[0] = cuda.fp16.habs(a)


def simple_heq_scalar(ary, a, b):
    ary[0] = cuda.fp16.heq(a, b)


def simple_hne_scalar(ary, a, b):
    ary[0] = cuda.fp16.hne(a, b)


def simple_hge_scalar(ary, a, b):
    ary[0] = cuda.fp16.hge(a, b)


def simple_hgt_scalar(ary, a, b):
    ary[0] = cuda.fp16.hgt(a, b)


def simple_hle_scalar(ary, a, b):
    ary[0] = cuda.fp16.hle(a, b)


def simple_hlt_scalar(ary, a, b):
    ary[0] = cuda.fp16.hlt(a, b)


@cuda.jit(device=True)
def hlt_func_1(x, y):
    return cuda.fp16.hlt(x, y)


@cuda.jit(device=True)
def hlt_func_2(x, y):
    return cuda.fp16.hlt(x, y)


def test_multiple_hcmp_1(r, a, b, c):
    # float16 predicates used in two separate functions
    r[0] = hlt_func_1(a, b) and hlt_func_2(b, c)


def test_multiple_hcmp_2(r, a, b, c):
    # The same float16 predicate used in the caller and callee
    r[0] = hlt_func_1(a, b) and cuda.fp16.hlt(b, c)


def test_multiple_hcmp_3(r, a, b, c):
    # Different float16 predicates used in the caller and callee
    r[0] = hlt_func_1(a, b) and cuda.fp16.hge(c, b)


def test_multiple_hcmp_4(r, a, b, c):
    # The same float16 predicates used twice in a function
    r[0] = cuda.fp16.hlt(a, b) and cuda.fp16.hlt(b, c)


def test_multiple_hcmp_5(r, a, b, c):
    # Different float16 predicates used in a function
    r[0] = cuda.fp16.hlt(a, b) and cuda.fp16.hge(c, b)


def simple_hmax_scalar(ary, a, b):
    ary[0] = cuda.fp16.hmax(a, b)


def simple_hmin_scalar(ary, a, b):
    ary[0] = cuda.fp16.hmin(a, b)


def simple_cbrt(ary, a):
    ary[0] = cuda.cbrt(a)


def simple_brev(ary, c):
    ary[0] = cuda.brev(c)


def simple_clz(ary, c):
    ary[0] = cuda.clz(c)


def simple_ffs(ary, c):
    ary[0] = cuda.ffs(c)


def simple_round(ary, c):
    ary[0] = round(c)


def simple_round_to(ary, c, ndigits):
    ary[0] = round(c, ndigits)


def branching_with_ifs(a, b, c):
    i = cuda.grid(1)

    if a[i] > 4:
        if b % 2 == 0:
            a[i] = c[i]
        else:
            a[i] = 13
    else:
        a[i] = 3


def branching_with_selps(a, b, c):
    i = cuda.grid(1)

    inner = cuda.selp(b % 2 == 0, c[i], 13)
    a[i] = cuda.selp(a[i] > 4, inner, 3)


def simple_laneid(ary):
    i = cuda.grid(1)
    ary[i] = cuda.laneid


def simple_warpsize(ary):
    ary[0] = cuda.warpsize


class TestCudaIntrinsic(CUDATestCase):
    def test_simple_threadidx(self):
        compiled = cuda.jit("void(int32[:])")(simple_threadidx)
        ary = np.ones(1, dtype=np.int32)
        compiled[1, 1](ary)
        self.assertTrue(ary[0] == 0)

    def test_fill_threadidx(self):
        compiled = cuda.jit("void(int32[:])")(fill_threadidx)
        N = 10
        ary = np.ones(N, dtype=np.int32)
        exp = np.arange(N, dtype=np.int32)
        compiled[1, N](ary)
        self.assertTrue(np.all(ary == exp))

    def test_fill3d_threadidx(self):
        X, Y, Z = 4, 5, 6

        def c_contigous():
            compiled = cuda.jit("void(int32[:,:,::1])")(fill3d_threadidx)
            ary = np.zeros((X, Y, Z), dtype=np.int32)
            compiled[1, (X, Y, Z)](ary)
            return ary

        def f_contigous():
            compiled = cuda.jit("void(int32[::1,:,:])")(fill3d_threadidx)
            ary = np.asfortranarray(np.zeros((X, Y, Z), dtype=np.int32))
            compiled[1, (X, Y, Z)](ary)
            return ary

        c_res = c_contigous()
        f_res = f_contigous()
        self.assertTrue(np.all(c_res == f_res))

    def test_simple_grid1d(self):
        compiled = cuda.jit("void(int32[::1])")(simple_grid1d)
        ntid, nctaid = 3, 7
        nelem = ntid * nctaid
        ary = np.empty(nelem, dtype=np.int32)
        compiled[nctaid, ntid](ary)
        self.assertTrue(np.all(ary == np.arange(nelem)))

    def test_simple_grid2d(self):
        compiled = cuda.jit("void(int32[:,::1])")(simple_grid2d)
        ntid = (4, 3)
        nctaid = (5, 6)
        shape = (ntid[0] * nctaid[0], ntid[1] * nctaid[1])
        ary = np.empty(shape, dtype=np.int32)
        exp = ary.copy()
        compiled[nctaid, ntid](ary)

        for i in range(ary.shape[0]):
            for j in range(ary.shape[1]):
                exp[i, j] = i + j

        self.assertTrue(np.all(ary == exp))

    def test_simple_gridsize1d(self):
        compiled = cuda.jit("void(int32[::1])")(simple_gridsize1d)
        ntid, nctaid = 3, 7
        ary = np.zeros(1, dtype=np.int32)
        compiled[nctaid, ntid](ary)
        self.assertEqual(ary[0], nctaid * ntid)

    @skip_on_cudasim('Tests PTX emission')
    def test_selp(self):
        sig = (int64[:], int64, int64[:])
        cu_branching_with_ifs = cuda.jit(sig)(branching_with_ifs)
        cu_branching_with_selps = cuda.jit(sig)(branching_with_selps)

        n = 32
        b = 6
        c = np.full(shape=32, fill_value=17, dtype=np.int64)

        expected = c.copy()
        expected[:5] = 3

        a = np.arange(n, dtype=np.int64)
        cu_branching_with_ifs[n, 1](a, b, c)
        ptx = cu_branching_with_ifs.inspect_asm(sig)
        self.assertEqual(2, len(re.findall(r'\s+bra\s+', ptx)))
        np.testing.assert_array_equal(a, expected, err_msg='branching')

        a = np.arange(n, dtype=np.int64)
        cu_branching_with_selps[n, 1](a, b, c)
        ptx = cu_branching_with_selps.inspect_asm(sig)
        self.assertEqual(0, len(re.findall(r'\s+bra\s+', ptx)))
        np.testing.assert_array_equal(a, expected, err_msg='selp')

    def test_simple_gridsize2d(self):
        compiled = cuda.jit("void(int32[::1])")(simple_gridsize2d)
        ntid = (4, 3)
        nctaid = (5, 6)
        ary = np.zeros(2, dtype=np.int32)
        compiled[nctaid, ntid](ary)

        self.assertEqual(ary[0], nctaid[0] * ntid[0])
        self.assertEqual(ary[1], nctaid[1] * ntid[1])

    def test_intrinsic_forloop_step(self):
        compiled = cuda.jit("void(int32[:,::1])")(intrinsic_forloop_step)
        ntid = (4, 3)
        nctaid = (5, 6)
        shape = (ntid[0] * nctaid[0], ntid[1] * nctaid[1])
        ary = np.empty(shape, dtype=np.int32)

        compiled[nctaid, ntid](ary)

        gridX, gridY = shape
        height, width = ary.shape
        for i, j in zip(range(ntid[0]), range(ntid[1])):
            startX, startY = gridX + i, gridY + j
            for x in range(startX, width, gridX):
                for y in range(startY, height, gridY):
                    self.assertTrue(ary[y, x] == x + y, (ary[y, x], x + y))

    def test_3dgrid(self):
        @cuda.jit
        def foo(out):
            x, y, z = cuda.grid(3)
            a, b, c = cuda.gridsize(3)
            out[x, y, z] = a * b * c

        arr = np.zeros(9 ** 3, dtype=np.int32).reshape(9, 9, 9)
        foo[(3, 3, 3), (3, 3, 3)](arr)

        np.testing.assert_equal(arr, 9 ** 3)

    def test_3dgrid_2(self):
        @cuda.jit
        def foo(out):
            x, y, z = cuda.grid(3)
            a, b, c = cuda.gridsize(3)
            grid_is_right = (
                x == cuda.threadIdx.x + cuda.blockIdx.x * cuda.blockDim.x and
                y == cuda.threadIdx.y + cuda.blockIdx.y * cuda.blockDim.y and
                z == cuda.threadIdx.z + cuda.blockIdx.z * cuda.blockDim.z
            )
            gridsize_is_right = (a == cuda.blockDim.x * cuda.gridDim.x and
                                 b == cuda.blockDim.y * cuda.gridDim.y and
                                 c == cuda.blockDim.z * cuda.gridDim.z)
            out[x, y, z] = grid_is_right and gridsize_is_right

        x, y, z = (4 * 3, 3 * 2, 2 * 4)
        arr = np.zeros((x * y * z), dtype=np.bool_).reshape(x, y, z)
        foo[(4, 3, 2), (3, 2, 4)](arr)

        self.assertTrue(np.all(arr))

    def test_popc_u4(self):
        compiled = cuda.jit("void(int32[:], uint32)")(simple_popc)
        ary = np.zeros(1, dtype=np.int32)
        compiled[1, 1](ary, 0xF0)
        self.assertEquals(ary[0], 4)

    def test_popc_u8(self):
        compiled = cuda.jit("void(int32[:], uint64)")(simple_popc)
        ary = np.zeros(1, dtype=np.int32)
        compiled[1, 1](ary, 0xF00000000000)
        self.assertEquals(ary[0], 4)

    def test_fma_f4(self):
        compiled = cuda.jit("void(f4[:], f4, f4, f4)")(simple_fma)
        ary = np.zeros(1, dtype=np.float32)
        compiled[1, 1](ary, 2., 3., 4.)
        np.testing.assert_allclose(ary[0], 2 * 3 + 4)

    def test_fma_f8(self):
        compiled = cuda.jit("void(f8[:], f8, f8, f8)")(simple_fma)
        ary = np.zeros(1, dtype=np.float64)
        compiled[1, 1](ary, 2., 3., 4.)
        np.testing.assert_allclose(ary[0], 2 * 3 + 4)

    @skip_unless_cc_53
    def test_hadd(self):
        compiled = cuda.jit("void(f2[:], f2[:], f2[:])")(simple_hadd)
        ary = np.zeros(1, dtype=np.float16)
        arg1 = np.array([3.], dtype=np.float16)
        arg2 = np.array([4.], dtype=np.float16)
        compiled[1, 1](ary, arg1, arg2)
        np.testing.assert_allclose(ary[0], arg1 + arg2)

    @skip_unless_cc_53
    def test_hadd_shared(self):
        compiled = cuda.jit("void(f2[:], f2[:], f2[:])")(simple_hadd)
        ary = np.zeros(1, dtype=np.float16)
        arg1 = np.array([3.], dtype=np.float16)
        arg2 = np.array([4.], dtype=np.float16)
        compiled[1, 1](ary, arg1, arg2)
        np.testing.assert_allclose(ary[0], arg1 + arg2)

    @skip_unless_cc_53
    def test_hadd_scalar(self):
        compiled = cuda.jit("void(f2[:], f2, f2)")(simple_hadd_scalar)
        ary = np.zeros(1, dtype=np.float16)
        arg1 = np.float16(3.1415926)
        arg2 = np.float16(3.)
        compiled[1, 1](ary, arg1, arg2)
        ref = arg1 + arg2
        np.testing.assert_allclose(ary[0], ref)

    @skip_on_cudasim('Compilation unsupported in the simulator')
    def test_hadd_ptx(self):
        args = (f2[:], f2, f2)
        ptx, _ = compile_ptx(simple_hadd_scalar, args, cc=(5, 3))
        self.assertIn('add.f16', ptx)

    @skip_unless_cc_53
    def test_hfma(self):
        compiled = cuda.jit("void(f2[:], f2[:], f2[:], f2[:])")(simple_hfma)
        ary = np.zeros(1, dtype=np.float16)
        arg1 = np.array([2.], dtype=np.float16)
        arg2 = np.array([3.], dtype=np.float16)
        arg3 = np.array([4.], dtype=np.float16)
        compiled[1, 1](ary, arg1, arg2, arg3)
        np.testing.assert_allclose(ary[0], arg1 * arg2 + arg3)

    @skip_unless_cc_53
    def test_hfma_scalar(self):
        compiled = cuda.jit("void(f2[:], f2, f2, f2)")(simple_hfma_scalar)
        ary = np.zeros(1, dtype=np.float16)
        arg1 = np.float16(2.)
        arg2 = np.float16(3.)
        arg3 = np.float16(4.)
        compiled[1, 1](ary, arg1, arg2, arg3)
        ref = arg1 * arg2 + arg3
        np.testing.assert_allclose(ary[0], ref)

    @skip_on_cudasim('Compilation unsupported in the simulator')
    def test_hfma_ptx(self):
        args = (f2[:], f2, f2, f2)
        ptx, _ = compile_ptx(simple_hfma_scalar, args, cc=(5, 3))
        self.assertIn('fma.rn.f16', ptx)

    @skip_unless_cc_53
    def test_hsub(self):
        compiled = cuda.jit("void(f2[:], f2[:], f2[:])")(simple_hsub)
        ary = np.zeros(1, dtype=np.float16)
        arg1 = np.array([3.], dtype=np.float16)
        arg2 = np.array([4.], dtype=np.float16)
        compiled[1, 1](ary, arg1, arg2)
        np.testing.assert_allclose(ary[0], arg1 - arg2)

    @skip_unless_cc_53
    def test_hsub_scalar(self):
        compiled = cuda.jit("void(f2[:], f2, f2)")(simple_hsub_scalar)
        ary = np.zeros(1, dtype=np.float16)
        arg1 = np.float16(3.1415926)
        arg2 = np.float16(1.57)
        compiled[1, 1](ary, arg1, arg2)
        ref = arg1 - arg2
        np.testing.assert_allclose(ary[0], ref)

    @skip_on_cudasim('Compilation unsupported in the simulator')
    def test_hsub_ptx(self):
        args = (f2[:], f2, f2)
        ptx, _ = compile_ptx(simple_hsub_scalar, args, cc=(5, 3))
        self.assertIn('sub.f16', ptx)

    @skip_unless_cc_53
    def test_hmul(self):
        compiled = cuda.jit()(simple_hmul)
        ary = np.zeros(1, dtype=np.float16)
        arg1 = np.array([3.], dtype=np.float16)
        arg2 = np.array([4.], dtype=np.float16)
        compiled[1, 1](ary, arg1, arg2)
        np.testing.assert_allclose(ary[0], arg1 * arg2)

    @skip_unless_cc_53
    def test_hmul_scalar(self):
        compiled = cuda.jit("void(f2[:], f2, f2)")(simple_hmul_scalar)
        ary = np.zeros(1, dtype=np.float16)
        arg1 = np.float16(3.1415926)
        arg2 = np.float16(1.57)
        compiled[1, 1](ary, arg1, arg2)
        ref = arg1 * arg2
        np.testing.assert_allclose(ary[0], ref)

    @skip_on_cudasim('Compilation unsupported in the simulator')
    def test_hmul_ptx(self):
        args = (f2[:], f2, f2)
        ptx, _ = compile_ptx(simple_hmul_scalar, args, cc=(5, 3))
        self.assertIn('mul.f16', ptx)

    @skip_unless_cc_53
    @skip_unless_cuda_python('NVIDIA Binding needed for NVRTC')
    def test_hdiv_scalar(self):
        compiled = cuda.jit("void(f2[:], f2, f2)")(simple_hdiv_scalar)
        ary = np.zeros(1, dtype=np.float16)
        arg1 = np.float16(3.1415926)
        arg2 = np.float16(1.57)
        compiled[1, 1](ary, arg1, arg2)
        ref = arg1 / arg2
        np.testing.assert_allclose(ary[0], ref)

    @skip_unless_cc_53
    @skip_unless_cuda_python('NVIDIA Binding needed for NVRTC')
    def test_hdiv(self):
        compiled = cuda.jit("void(f2[:], f2[:], f2[:])")(simple_hdiv_kernel)
        arry1 = np.random.randint(-65504, 65505, size=500).astype(np.float16)
        arry2 = np.random.randint(-65504, 65505, size=500).astype(np.float16)
        ary = np.zeros_like(arry1, dtype=np.float16)

        compiled.forall(ary.size)(ary, arry1, arry2)
        ref = arry1 / arry2
        np.testing.assert_allclose(ary, ref)

    @skip_unless_cc_53
    @skip_unless_cuda_python('NVIDIA Binding needed for NVRTC')
    def test_hdiv_denormal(self):
        compiled = cuda.jit("void(f2[:], f2[:], f2[:])")(simple_hdiv_kernel)

        # This test is designed to test divison of fp16 constants that
        # result in small denormal numbers that should not be further
        # iterated using the Newton Raphson algorithm used in the hdiv
        # intrinsic. Below we use a curated set of values to specifically
        # validate small denormal numbers
        arry1 = np.array([0x5b, 0xaf, 0xcb, 0x13b, 0x157, 0x173, 0x18f,
                          0x1ab, 0x26f, 0x28b, 0x2a7, 0x2c3,
                          0x2df, 0x2fb, 0x317, 0x333, 0x34f, 0x36b, 0x4b,
                          0xa9, 0xb6, 0xc3, 0x13b, 0x15e, 0x177, 0x179,
                          0x196, 0x1b3, 0x22b, 0x267, 0x276]).astype(np.float16)

        arry2 = np.array([0x4b00, 0x4b00, 0x4b00, 0x4b00, 0x4b00, 0x4b00,
                          0x4b00, 0x4b00, 0x4b00, 0x4b00, 0x4b00, 0x4b00,
                          0x4b00, 0x4b00, 0x4b00, 0x4b00, 0x4b00, 0x4b00,
                          0x4f80, 0x4e80, 0x4f00, 0x4f80, 0x4f80, 0x4f00,
                          0x4f80, 0x4e80, 0x4f00, 0x4f80, 0x4f80, 0x4f80,
                          0x4f00]).astype(np.float16)

        ary = np.zeros_like(arry1, dtype=np.float16)
        compiled.forall(ary.size)(ary, arry1, arry2)
        ref = arry1 / arry2
        np.testing.assert_allclose(ary, ref)

    @skip_unless_cc_53
    def test_hneg(self):
        compiled = cuda.jit("void(f2[:], f2[:])")(simple_hneg)
        ary = np.zeros(1, dtype=np.float16)
        arg1 = np.array([3.], dtype=np.float16)
        compiled[1, 1](ary, arg1)
        np.testing.assert_allclose(ary[0], -arg1)

    @skip_unless_cc_53
    def test_hneg_scalar(self):
        compiled = cuda.jit("void(f2[:], f2)")(simple_hneg_scalar)
        ary = np.zeros(1, dtype=np.float16)
        arg1 = np.float16(3.1415926)
        compiled[1, 1](ary, arg1)
        ref = -arg1
        np.testing.assert_allclose(ary[0], ref)

    @skip_on_cudasim('Compilation unsupported in the simulator')
    def test_hneg_ptx(self):
        args = (f2[:], f2)
        ptx, _ = compile_ptx(simple_hneg_scalar, args, cc=(5, 3))
        self.assertIn('neg.f16', ptx)

    @skip_unless_cc_53
    def test_habs(self):
        compiled = cuda.jit()(simple_habs)
        ary = np.zeros(1, dtype=np.float16)
        arg1 = np.array([-3.], dtype=np.float16)
        compiled[1, 1](ary, arg1)
        np.testing.assert_allclose(ary[0], abs(arg1))

    @skip_unless_cc_53
    def test_habs_scalar(self):
        compiled = cuda.jit("void(f2[:], f2)")(simple_habs_scalar)
        ary = np.zeros(1, dtype=np.float16)
        arg1 = np.float16(-3.1415926)
        compiled[1, 1](ary, arg1)
        ref = abs(arg1)
        np.testing.assert_allclose(ary[0], ref)

    @skip_on_cudasim('Compilation unsupported in the simulator')
    def test_habs_ptx(self):
        args = (f2[:], f2)
        ptx, _ = compile_ptx(simple_habs_scalar, args, cc=(5, 3))
        if cuda.runtime.get_version() < (10, 2):
            self.assertRegex(ptx, r'and\.b16.*0x7FFF;')
        else:
            self.assertIn('abs.f16', ptx)

<<<<<<< HEAD
    @skip_unless_cuda_python('NVIDIA Binding needed for NVRTC')
    def test_hsin(self):
        @cuda.jit()
        def hsin_vectors(r, x):
            i = cuda.grid(1)

            if i < len(r):
                r[i] = cuda.fp16.hsin(x[i])

        # Generate random data
        N = 32
        np.random.seed(1)
        x = np.random.randint(1, 65505, size=N).astype(np.float16)
        r = np.zeros_like(x)

        # Run the kernel
        hsin_vectors[1, 32](r, x)
        np.testing.assert_allclose(r, np.sin(x, dtype=np.float16))

    @skip_unless_cuda_python('NVIDIA Binding needed for NVRTC')
    def test_hcos(self):
        @cuda.jit()
        def hcos_vectors(r, x):
            i = cuda.grid(1)

            if i < len(r):
                r[i] = cuda.fp16.hcos(x[i])

        # Generate random data
        N = 32
        np.random.seed(1)
        x = np.random.randint(1, 65505, size=N).astype(np.float16)
        r = np.zeros_like(x)

        # Run the kernel
        hcos_vectors[1, 32](r, x)
        np.testing.assert_allclose(r, np.cos(x, dtype=np.float16))

    @skip_unless_cuda_python('NVIDIA Binding needed for NVRTC')
    def test_hlog(self):
        @cuda.jit()
        def hlog_vectors(r, x):
            i = cuda.grid(1)

            if i < len(r):
                r[i] = cuda.fp16.hlog(x[i])

        # Generate random data
        N = 32
        np.random.seed(1)
        x = np.random.randint(1, 65505, size=N).astype(np.float16)
        r = np.zeros_like(x)

        # Run the kernel
        hlog_vectors[1, 32](r, x)
        np.testing.assert_allclose(r, np.log(x, dtype=np.float16))

    @skip_unless_cuda_python('NVIDIA Binding needed for NVRTC')
    def test_hlog2(self):
        @cuda.jit()
        def hlog_vectors(r, x):
            i = cuda.grid(1)

            if i < len(r):
                r[i] = cuda.fp16.hlog2(x[i])

        # Generate random data
        N = 32
        np.random.seed(1)
        x = np.random.randint(1, 65505, size=N).astype(np.float16)
        r = np.zeros_like(x)

        # Run the kernel
        hlog_vectors[1, 32](r, x)
        np.testing.assert_allclose(r, np.log2(x, dtype=np.float16))

    @skip_unless_cuda_python('NVIDIA Binding needed for NVRTC')
    def test_hlog10(self):
        @cuda.jit()
        def hlog10_vectors(r, x):
            i = cuda.grid(1)

            if i < len(r):
                r[i] = cuda.fp16.hlog10(x[i])

        # Generate random data
        N = 32
        np.random.seed(1)
        x = np.random.randint(1, 65505, size=N).astype(np.float16)
        r = np.zeros_like(x)

        # Run the kernel
        hlog10_vectors[1, 32](r, x)
        np.testing.assert_allclose(r, np.log10(x, dtype=np.float16))

    @skip_unless_cuda_python('NVIDIA Binding needed for NVRTC')
    def test_hexp(self):
        @cuda.jit()
        def hexp_vectors(r, x):
            i = cuda.grid(1)

            if i < len(r):
                r[i] = cuda.fp16.hexp(x[i])

        # Generate random data
        N = 32
        np.random.seed(1)
        x = np.random.randint(1, 10, size=N).astype(np.float16)
        r = np.zeros_like(x)

        # Run the kernel
        hexp_vectors[1, 32](r, x)
        np.testing.assert_allclose(r, np.exp(x, dtype=np.float16))

    @skip_unless_cuda_python('NVIDIA Binding needed for NVRTC')
    def test_hexp2(self):
        @cuda.jit()
        def hexp2_vectors(r, x):
            i = cuda.grid(1)

            if i < len(r):
                r[i] = cuda.fp16.hexp2(x[i])

        # Generate random data
        N = 32
        np.random.seed(1)
        x = np.random.randint(1, 10, size=N).astype(np.float16)
        r = np.zeros_like(x)

        # Run the kernel
        hexp2_vectors[1, 32](r, x)
        np.testing.assert_allclose(r, np.exp2(x, dtype=np.float16))

    @skip_unless_cuda_python('NVIDIA Binding needed for NVRTC')
    def test_hexp10(self):
        @cuda.jit()
        def hexp10_vectors(r, x):
            i = cuda.grid(1)

            if i < len(r):
                r[i] = cuda.fp16.hexp10(x[i])

        # Generate random data
        N = 32
        np.random.seed(1)
        x = np.random.rand(N).astype(np.float16)
        r = np.zeros_like(x)

        # Run the kernel
        hexp10_vectors[1, 32](r, x)
        np.testing.assert_allclose(r, 10 ** x)

    @skip_unless_cuda_python('NVIDIA Binding needed for NVRTC')
    def test_hsqrt(self):
        @cuda.jit()
        def hsqrt_vectors(r, x):
            i = cuda.grid(1)

            if i < len(r):
                r[i] = cuda.fp16.hsqrt(x[i])

        # Generate random data
        N = 32
        np.random.seed(1)
        x = np.random.randint(1, 65505, size=N).astype(np.float16)
        r = np.zeros_like(x)

        # Run the kernel
        hsqrt_vectors[1, 32](r, x)
        np.testing.assert_allclose(r, np.sqrt(x, dtype=np.float16))

    @skip_unless_cuda_python('NVIDIA Binding needed for NVRTC')
    def test_hceil(self):
        @cuda.jit()
        def hceil_vectors(r, x):
            i = cuda.grid(1)

            if i < len(r):
                r[i] = cuda.fp16.hceil(x[i])

        # Generate random data
        N = 32
        np.random.seed(1)
        x = np.random.randint(1, 65505, size=N).astype(np.float16)
        r = np.zeros_like(x)

        # Run the kernel
        hceil_vectors[1, 32](r, x)
        np.testing.assert_allclose(r, np.ceil(x, dtype=np.float16))

    @skip_unless_cuda_python('NVIDIA Binding needed for NVRTC')
    def test_hfloor(self):
        @cuda.jit()
        def hfloor_vectors(r, x):
            i = cuda.grid(1)

            if i < len(r):
                r[i] = cuda.fp16.hfloor(x[i])

        # Generate random data
        N = 32
        np.random.seed(1)
        x = np.random.randint(1, 65505, size=N).astype(np.float16)
        r = np.zeros_like(x)

        # Run the kernel
        hfloor_vectors[1, 32](r, x)
        np.testing.assert_allclose(r, np.floor(x, dtype=np.float16))

    @skip_unless_cuda_python('NVIDIA Binding needed for NVRTC')
    def test_hrcp(self):
        @cuda.jit()
        def hrcp_vectors(r, x):
            i = cuda.grid(1)

            if i < len(r):
                r[i] = cuda.fp16.hrcp(x[i])

        # Generate random data
        N = 32
        np.random.seed(1)
        x = np.random.randint(1, 65505, size=N).astype(np.float16)
        r = np.zeros_like(x)

        # Run the kernel
        hrcp_vectors[1, 32](r, x)
        np.testing.assert_allclose(r, np.reciprocal(x, dtype=np.float16))

    @skip_unless_cuda_python('NVIDIA Binding needed for NVRTC')
    def test_hrsqrt(self):
        @cuda.jit()
        def hrsqrt_vectors(r, x):
            i = cuda.grid(1)

            if i < len(r):
                r[i] = cuda.fp16.hrsqrt(x[i])

        # Generate random data
        N = 32
        np.random.seed(1)
        x = np.random.randint(1, 65505, size=N).astype(np.float16)
        r = np.zeros_like(x)

        # Run the kernel
        hrsqrt_vectors[1, 32](r, x)
        np.testing.assert_allclose(r, x ** -0.5)

    @skip_unless_cuda_python('NVIDIA Binding needed for NVRTC')
    def test_htrunc(self):
        @cuda.jit()
        def htrunc_vectors(r, x):
            i = cuda.grid(1)

            if i < len(r):
                r[i] = cuda.fp16.htrunc(x[i])

        # Generate random data
        N = 32
        np.random.seed(1)
        x = np.random.randint(1, 65505, size=N).astype(np.float16)
        r = np.zeros_like(x)

        # Run the kernel
        htrunc_vectors[1, 32](r, x)
        np.testing.assert_allclose(r, np.trunc(x, dtype=np.float16))

    @skip_unless_cuda_python('NVIDIA Binding needed for NVRTC')
    def test_hrint(self):
        @cuda.jit()
        def hrint_vectors(r, x):
            i = cuda.grid(1)

            if i < len(r):
                r[i] = cuda.fp16.hrint(x[i])

        # Generate random data
        N = 32
        np.random.seed(1)
        x = np.random.randint(1, 65505, size=N).astype(np.float16)
        r = np.zeros_like(x)

        # Run the kernel
        hrint_vectors[1, 32](r, x)
        np.testing.assert_allclose(r, np.rint(x, dtype=np.float16))
=======
    @skip_unless_cc_53
    def test_fp16_comparison(self):
        fns = (simple_heq_scalar, simple_hne_scalar, simple_hge_scalar,
               simple_hgt_scalar, simple_hle_scalar, simple_hlt_scalar)
        ops = (operator.eq, operator.ne, operator.ge,
               operator.gt, operator.le, operator.lt)

        for fn, op in zip(fns, ops):
            with self.subTest(op=op):
                kernel = cuda.jit("void(b1[:], f2, f2)")(fn)

                expected = np.zeros(1, dtype=np.bool8)
                got = np.zeros(1, dtype=np.bool8)
                arg2 = np.float16(2)
                arg3 = np.float16(3)
                arg4 = np.float16(4)

                # Check with equal arguments
                kernel[1, 1](got, arg3, arg3)
                expected = op(arg3, arg3)
                self.assertEqual(expected, got[0])

                # Check with LHS < RHS
                kernel[1, 1](got, arg3, arg4)
                expected = op(arg3, arg4)
                self.assertEqual(expected, got[0])

                # Check with LHS > RHS
                kernel[1, 1](got, arg3, arg2)
                expected = op(arg3, arg2)
                self.assertEqual(expected, got[0])

    @skip_unless_cc_53
    def test_multiple_float16_comparisons(self):
        functions = (test_multiple_hcmp_1,
                     test_multiple_hcmp_2,
                     test_multiple_hcmp_3,
                     test_multiple_hcmp_4,
                     test_multiple_hcmp_5)
        for fn in functions:
            with self.subTest(fn=fn):
                compiled = cuda.jit("void(b1[:], f2, f2, f2)")(fn)
                ary = np.zeros(1, dtype=np.bool8)
                arg1 = np.float16(2.)
                arg2 = np.float16(3.)
                arg3 = np.float16(4.)
                compiled[1, 1](ary, arg1, arg2, arg3)
                self.assertTrue(ary[0])

    @skip_unless_cc_53
    def test_hmax(self):
        compiled = cuda.jit("void(f2[:], f2, f2)")(simple_hmax_scalar)
        ary = np.zeros(1, dtype=np.float16)
        arg1 = np.float16(3.)
        arg2 = np.float16(4.)
        compiled[1, 1](ary, arg1, arg2)
        np.testing.assert_allclose(ary[0], arg2)
        arg1 = np.float(5.)
        compiled[1, 1](ary, arg1, arg2)
        np.testing.assert_allclose(ary[0], arg1)

    @skip_unless_cc_53
    def test_hmin(self):
        compiled = cuda.jit("void(f2[:], f2, f2)")(simple_hmin_scalar)
        ary = np.zeros(1, dtype=np.float16)
        arg1 = np.float16(3.)
        arg2 = np.float16(4.)
        compiled[1, 1](ary, arg1, arg2)
        np.testing.assert_allclose(ary[0], arg1)
        arg1 = np.float(5.)
        compiled[1, 1](ary, arg1, arg2)
        np.testing.assert_allclose(ary[0], arg2)
>>>>>>> 7a19ee12

    def test_cbrt_f32(self):
        compiled = cuda.jit("void(float32[:], float32)")(simple_cbrt)
        ary = np.zeros(1, dtype=np.float32)
        cbrt_arg = 2.
        compiled[1, 1](ary, cbrt_arg)
        np.testing.assert_allclose(ary[0], cbrt_arg ** (1 / 3))

    def test_cbrt_f64(self):
        compiled = cuda.jit("void(float64[:], float64)")(simple_cbrt)
        ary = np.zeros(1, dtype=np.float64)
        cbrt_arg = 6.
        compiled[1, 1](ary, cbrt_arg)
        np.testing.assert_allclose(ary[0], cbrt_arg ** (1 / 3))

    def test_brev_u4(self):
        compiled = cuda.jit("void(uint32[:], uint32)")(simple_brev)
        ary = np.zeros(1, dtype=np.uint32)
        compiled[1, 1](ary, 0x000030F0)
        self.assertEquals(ary[0], 0x0F0C0000)

    @skip_on_cudasim('only get given a Python "int", assumes 32 bits')
    def test_brev_u8(self):
        compiled = cuda.jit("void(uint64[:], uint64)")(simple_brev)
        ary = np.zeros(1, dtype=np.uint64)
        compiled[1, 1](ary, 0x000030F0000030F0)
        self.assertEquals(ary[0], 0x0F0C00000F0C0000)

    def test_clz_i4(self):
        compiled = cuda.jit("void(int32[:], int32)")(simple_clz)
        ary = np.zeros(1, dtype=np.int32)
        compiled[1, 1](ary, 0x00100000)
        self.assertEquals(ary[0], 11)

    def test_clz_u4(self):
        """
        Although the CUDA Math API
        (http://docs.nvidia.com/cuda/cuda-math-api/group__CUDA__MATH__INTRINSIC__INT.html)
        only says int32 & int64 arguments are supported in C code, the LLVM
        IR input supports i8, i16, i32 & i64 (LLVM doesn't have a concept of
        unsigned integers, just unsigned operations on integers).
        http://docs.nvidia.com/cuda/nvvm-ir-spec/index.html#bit-manipulations-intrinics
        """
        compiled = cuda.jit("void(int32[:], uint32)")(simple_clz)
        ary = np.zeros(1, dtype=np.int32)
        compiled[1, 1](ary, 0x00100000)
        self.assertEquals(ary[0], 11)

    def test_clz_i4_1s(self):
        compiled = cuda.jit("void(int32[:], int32)")(simple_clz)
        ary = np.zeros(1, dtype=np.int32)
        compiled[1, 1](ary, 0xFFFFFFFF)
        self.assertEquals(ary[0], 0)

    def test_clz_i4_0s(self):
        compiled = cuda.jit("void(int32[:], int32)")(simple_clz)
        ary = np.zeros(1, dtype=np.int32)
        compiled[1, 1](ary, 0x0)
        self.assertEquals(ary[0], 32, "CUDA semantics")

    @skip_on_cudasim('only get given a Python "int", assumes 32 bits')
    def test_clz_i8(self):
        compiled = cuda.jit("void(int32[:], int64)")(simple_clz)
        ary = np.zeros(1, dtype=np.int32)
        compiled[1, 1](ary, 0x000000000010000)
        self.assertEquals(ary[0], 47)

    def test_ffs_i4(self):
        compiled = cuda.jit("void(int32[:], int32)")(simple_ffs)
        ary = np.zeros(1, dtype=np.int32)
        compiled[1, 1](ary, 0x00100000)
        self.assertEquals(ary[0], 21)
        compiled[1, 1](ary, 0x80000000)
        self.assertEquals(ary[0], 32)

    def test_ffs_u4(self):
        compiled = cuda.jit("void(int32[:], uint32)")(simple_ffs)
        ary = np.zeros(1, dtype=np.int32)
        compiled[1, 1](ary, 0x00100000)
        self.assertEquals(ary[0], 21)
        compiled[1, 1](ary, 0x80000000)
        self.assertEquals(ary[0], 32)

    def test_ffs_i4_1s(self):
        compiled = cuda.jit("void(int32[:], int32)")(simple_ffs)
        ary = np.zeros(1, dtype=np.int32)
        compiled[1, 1](ary, 0xFFFFFFFF)
        self.assertEquals(ary[0], 1)

    def test_ffs_i4_0s(self):
        compiled = cuda.jit("void(int32[:], int32)")(simple_ffs)
        ary = np.zeros(1, dtype=np.int32)
        compiled[1, 1](ary, 0x0)
        self.assertEquals(ary[0], 0)

    @skip_on_cudasim('only get given a Python "int", assumes 32 bits')
    def test_ffs_i8(self):
        compiled = cuda.jit("void(int32[:], int64)")(simple_ffs)
        ary = np.zeros(1, dtype=np.int32)
        compiled[1, 1](ary, 0x000000000010000)
        self.assertEquals(ary[0], 17)
        compiled[1, 1](ary, 0x100000000)
        self.assertEquals(ary[0], 33)

    def test_simple_laneid(self):
        compiled = cuda.jit("void(int32[:])")(simple_laneid)
        count = 2
        ary = np.zeros(count * 32, dtype=np.int32)
        exp = np.tile(np.arange(32, dtype=np.int32), count)
        compiled[1, count * 32](ary)
        self.assertTrue(np.all(ary == exp))

    def test_simple_warpsize(self):
        compiled = cuda.jit("void(int32[:])")(simple_warpsize)
        ary = np.zeros(1, dtype=np.int32)
        compiled[1, 1](ary)
        self.assertEquals(ary[0], 32, "CUDA semantics")

    def test_round_f4(self):
        compiled = cuda.jit("void(int64[:], float32)")(simple_round)
        ary = np.zeros(1, dtype=np.int64)

        for i in [-3.0, -2.5, -2.25, -1.5, 1.5, 2.25, 2.5, 2.75]:
            compiled[1, 1](ary, i)
            self.assertEquals(ary[0], round(i))

    def test_round_f8(self):
        compiled = cuda.jit("void(int64[:], float64)")(simple_round)
        ary = np.zeros(1, dtype=np.int64)

        for i in [-3.0, -2.5, -2.25, -1.5, 1.5, 2.25, 2.5, 2.75]:
            compiled[1, 1](ary, i)
            self.assertEquals(ary[0], round(i))

    def test_round_to_f4(self):
        compiled = cuda.jit("void(float32[:], float32, int32)")(simple_round_to)
        ary = np.zeros(1, dtype=np.float32)
        np.random.seed(123)
        vals = np.random.random(32).astype(np.float32)
        np.concatenate((vals, np.array([np.inf, -np.inf, np.nan])))
        digits = (
            # Common case branch of round_to_impl
            -5, -4, -3, -2, -1, 0, 1, 2, 3, 4, 5,
            # The algorithm currently implemented can only round to 13 digits
            # with single precision. Note that this doesn't trigger the
            # "overflow safe" branch of the implementation, which can only be
            # hit when using double precision.
            13
        )
        for val, ndigits in itertools.product(vals, digits):
            with self.subTest(val=val, ndigits=ndigits):
                compiled[1, 1](ary, val, ndigits)
                self.assertPreciseEqual(ary[0], round(val, ndigits),
                                        prec='single')

    # CPython on most platforms uses rounding based on dtoa.c, whereas the CUDA
    # round-to implementation uses CPython's fallback implementation, which has
    # slightly different behavior at the edges of the domain. Since the CUDA
    # simulator executes using CPython, we need to skip this test when the
    # simulator is active.
    @skip_on_cudasim('Overflow behavior differs on CPython')
    def test_round_to_f4_overflow(self):
        # Test that the input value is returned when y in round_ndigits
        # overflows.
        compiled = cuda.jit("void(float32[:], float32, int32)")(simple_round_to)
        ary = np.zeros(1, dtype=np.float32)
        val = np.finfo(np.float32).max
        # An unusually large number of digits is required to hit the "y
        # overflows" branch of the implementation because the typing results in
        # the computation of y as float64.
        ndigits = 300
        compiled[1, 1](ary, val, ndigits)
        self.assertEqual(ary[0], val)

    def test_round_to_f4_halfway(self):
        compiled = cuda.jit("void(float32[:], float32, int32)")(simple_round_to)
        ary = np.zeros(1, dtype=np.float32)
        # Value chosen to trigger the "round to even" branch of the
        # implementation
        val = 0.3425
        ndigits = 3
        compiled[1, 1](ary, val, ndigits)
        self.assertPreciseEqual(ary[0], round(val, ndigits), prec='single')

    def test_round_to_f8(self):
        compiled = cuda.jit("void(float64[:], float64, int32)")(simple_round_to)
        ary = np.zeros(1, dtype=np.float64)
        np.random.seed(123)
        vals = np.random.random(32)
        np.concatenate((vals, np.array([np.inf, -np.inf, np.nan])))
        digits = (-5, -4, -3, -2, -1, 0, 1, 2, 3, 4, 5)

        for val, ndigits in itertools.product(vals, digits):
            with self.subTest(val=val, ndigits=ndigits):
                compiled[1, 1](ary, val, ndigits)
                self.assertPreciseEqual(ary[0], round(val, ndigits),
                                        prec='exact')

        # Trigger the "overflow safe" branch of the implementation
        val = 0.12345678987654321 * 10e-15
        ndigits = 23
        with self.subTest(val=val, ndigits=ndigits):
            compiled[1, 1](ary, val, ndigits)
            self.assertPreciseEqual(ary[0], round(val, ndigits),
                                    prec='double')

    # Skipped on cudasim for the same reasons as test_round_to_f4 above.
    @skip_on_cudasim('Overflow behavior differs on CPython')
    def test_round_to_f8_overflow(self):
        # Test that the input value is returned when y in round_ndigits
        # overflows.
        compiled = cuda.jit("void(float64[:], float64, int32)")(simple_round_to)
        ary = np.zeros(1, dtype=np.float64)
        val = np.finfo(np.float64).max
        # Unlike test_round_to_f4_overflow, a reasonable number of digits can
        # be used for this test to overflow y in round_ndigits.
        ndigits = 12
        compiled[1, 1](ary, val, ndigits)
        self.assertEqual(ary[0], val)

    def test_round_to_f8_halfway(self):
        compiled = cuda.jit("void(float64[:], float64, int32)")(simple_round_to)
        ary = np.zeros(1, dtype=np.float64)
        # Value chosen to trigger the "round to even" branch of the
        # implementation, with a value that is not exactly representable with a
        # float32, but only a float64.
        val = 0.5425
        ndigits = 3
        compiled[1, 1](ary, val, ndigits)
        self.assertPreciseEqual(ary[0], round(val, ndigits), prec='double')


if __name__ == '__main__':
    unittest.main()<|MERGE_RESOLUTION|>--- conflicted
+++ resolved
@@ -634,7 +634,6 @@
         else:
             self.assertIn('abs.f16', ptx)
 
-<<<<<<< HEAD
     @skip_unless_cuda_python('NVIDIA Binding needed for NVRTC')
     def test_hsin(self):
         @cuda.jit()
@@ -919,7 +918,7 @@
         # Run the kernel
         hrint_vectors[1, 32](r, x)
         np.testing.assert_allclose(r, np.rint(x, dtype=np.float16))
-=======
+
     @skip_unless_cc_53
     def test_fp16_comparison(self):
         fns = (simple_heq_scalar, simple_hne_scalar, simple_hge_scalar,
@@ -992,7 +991,6 @@
         arg1 = np.float(5.)
         compiled[1, 1](ary, arg1, arg2)
         np.testing.assert_allclose(ary[0], arg2)
->>>>>>> 7a19ee12
 
     def test_cbrt_f32(self):
         compiled = cuda.jit("void(float32[:], float32)")(simple_cbrt)
