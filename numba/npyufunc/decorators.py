from __future__ import print_function, division, absolute_import
from .ufuncbuilder import UFuncBuilder, GUFuncBuilder

from numba import utils


class Vectorize(object):
    target_registry = utils.UniqueDict({'cpu': UFuncBuilder})

    def __new__(cls, func, **kws):
        target = kws.pop('target', 'cpu')
        try:
            imp = cls.target_registry[target]
        except KeyError:
            raise ValueError("Unsupported target: %s" % target)

        return imp(func, kws)


class GUVectorize(object):
    target_registry = utils.UniqueDict({'cpu': GUFuncBuilder})

    def __new__(cls, func, signature, **kws):
        target = kws.pop('target', 'cpu')
        try:
            imp = cls.target_registry[target]
        except KeyError:
            raise ValueError("Unsupported target: %s" % target)

        return imp(func, signature, kws)


def vectorize(ftylist, **kws):
    """vectorize(ftylist[, target='cpu', [**kws]])

    A decorator to create numpy ufunc object from Numba compiled code.

    Args
    -----
    ftylist: iterable
        An iterable of type signatures, which are either
        function type object or a string describing the
        function type.

    target: str
<<<<<<< HEAD
            A string for code generation target.  Defaults to 'cpu'.
=======
            A string for code generation target.  Default to "cpu".
>>>>>>> 10b6c376

    Returns
    --------

    A NumPy universal function

    Example
    -------
        @vectorize(['float32(float32, float32)',
                    'float64(float64, float64)'])
        def sum(a, b):
            return a + b

    """
    if isinstance(ftylist, str):
        # Common user mistake
        ftylist = [ftylist]

    def wrap(func):
        vec = Vectorize(func, **kws)
        for fty in ftylist:
            vec.add(fty)
        return vec.build_ufunc()
    return wrap


def guvectorize(ftylist, signature, **kws):
    """guvectorize(ftylist, signature, [, target='cpu', [**kws]])

    A decorator to create numpy generialized-ufunc object from Numba compiled
    code.

    Args
    -----
    ftylist: iterable
        An iterable of type signatures, which are either
        function type object or a string describing the
        function type.


    signature: str
        A NumPy generialized-ufunc signature.
        e.g. "(m, n), (n, p)->(m, p)"

    target: str
            A string for code generation target.  Defaults to "cpu".

    Returns
    --------

    A NumPy generialized universal-function

    Example
    -------
        @guvectorize(['void(int32[:,:], int32[:,:], int32[:,:])',
                      'void(float32[:,:], float32[:,:], float32[:,:])'],
                      '(x, y),(x, y)->(x, y)')
        def add_2d_array(a, b):
            for i in range(c.shape[0]):
                for j in range(c.shape[1]):
                    c[i, j] = a[i, j] + b[i, j]

    """
    if isinstance(ftylist, str):
        # Common user mistake
        ftylist = [ftylist]

    def wrap(func):
        guvec = GUVectorize(func, signature, **kws)
        for fty in ftylist:
            guvec.add(fty)
        return guvec.build_ufunc()
    return wrap

<|MERGE_RESOLUTION|>--- conflicted
+++ resolved
@@ -43,11 +43,7 @@
         function type.
 
     target: str
-<<<<<<< HEAD
-            A string for code generation target.  Defaults to 'cpu'.
-=======
             A string for code generation target.  Default to "cpu".
->>>>>>> 10b6c376
 
     Returns
     --------
