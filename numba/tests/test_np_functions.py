--- conflicted
+++ resolved
@@ -113,7 +113,12 @@
 def ediff1d(ary, to_end=None, to_begin=None):
     return np.ediff1d(ary, to_end, to_begin)
 
-<<<<<<< HEAD
+def asarray(a):
+    return np.asarray(a)
+
+def asarray_kws(a, dtype):
+    return np.asarray(a, dtype=dtype)
+
 def np_trapz(y):
     return np.trapz(y)
 
@@ -125,13 +130,6 @@
 
 def np_trapz_x_dx(y, x, dx):
     return np.trapz(y, x, dx)
-=======
-def asarray(a):
-    return np.asarray(a)
-
-def asarray_kws(a, dtype):
-    return np.asarray(a, dtype=dtype)
->>>>>>> 62d9a793
 
 
 class TestNPFunctions(MemoryLeakMixin, TestCase):
