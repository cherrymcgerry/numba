# -*- coding: utf-8 -*-

# This file tests Python 3.4 style unicode strings
# Tests should be skipped on Python < 3.4

from __future__ import print_function

import sys
from itertools import product
from itertools import permutations

from numba import njit, types
import numba.unittest_support as unittest
from .support import (TestCase, no_pyobj_flags, MemoryLeakMixin)
from numba.errors import TypingError

_py34_or_later = sys.version_info[:2] >= (3, 4)


def isascii(s):
    return all(ord(c) < 128 for c in s)


def literal_usecase():
    return '大处着眼，小处着手。'


def passthrough_usecase(x):
    return x


def eq_usecase(x, y):
    return x == y


def len_usecase(x):
    return len(x)


def getitem_usecase(x, i):
    return x[i]


def zfill_usecase(x, y):
    return x.zfill(y)


def concat_usecase(x, y):
    return x + y


def repeat_usecase(x, y):
    return x * y


def inplace_concat_usecase(x, y):
    x += y
    return x


def in_usecase(x, y):
    return x in y


def lt_usecase(x, y):
    return x < y


def le_usecase(x, y):
    return x <= y


def gt_usecase(x, y):
    return x > y


def ge_usecase(x, y):
    return x >= y


def find_usecase(x, y):
    return x.find(y)


def count_usecase(x, y):
    return x.count(y)


def count_with_start_usecase(x, y, start):
    return x.count(y, start)


def count_with_start_end_usecase(x, y, start, end):
    return x.count(y, start, end)


def startswith_usecase(x, y):
    return x.startswith(y)


def endswith_usecase(x, y):
    return x.endswith(y)


def split_usecase(x, y):
    return x.split(y)


def split_with_maxsplit_usecase(x, y, maxsplit):
    return x.split(y, maxsplit)


def split_with_maxsplit_kwarg_usecase(x, y, maxsplit):
    return x.split(y, maxsplit=maxsplit)


def split_whitespace_usecase(x):
    return x.split()


def lstrip_usecase(x):
    return x.lstrip()


def lstrip_usecase_chars(x, chars):
    return x.lstrip(chars)


def rstrip_usecase(x):
    return x.rstrip()


def rstrip_usecase_chars(x, chars):
    return x.rstrip(chars)


def strip_usecase(x):
    return x.strip()


def strip_usecase_chars(x, chars):
    return x.strip(chars)


def join_usecase(x, y):
    return x.join(y)


def join_empty_usecase(x):
    # hack to make empty typed list
    l = ['']
    l.pop()
    return x.join(l)


def center_usecase(x, y):
    return x.center(y)


def center_usecase_fillchar(x, y, fillchar):
    return x.center(y, fillchar)


def ljust_usecase(x, y):
    return x.ljust(y)


def ljust_usecase_fillchar(x, y, fillchar):
    return x.ljust(y, fillchar)


def rjust_usecase(x, y):
    return x.rjust(y)


def rjust_usecase_fillchar(x, y, fillchar):
    return x.rjust(y, fillchar)


def istitle_usecase(x):
    return x.istitle()


def iter_usecase(x):
    l = []
    for i in x:
        l.append(i)
    return l


def title(x):
    return x.title()


def literal_iter_usecase():
    l = []
    for i in '大处着眼，小处着手。':
        l.append(i)
    return l


def enumerated_iter_usecase(x):
    buf = ""
    scan = 0
    for i, s in enumerate(x):
        buf += s
        scan += 1
    return buf, scan


def iter_stopiteration_usecase(x):
    n = len(x)
    i = iter(x)
    for _ in range(n + 1):
        next(i)


def literal_iter_stopiteration_usecase():
    s = '大处着眼，小处着手。'
    i = iter(s)
    n = len(s)
    for _ in range(n + 1):
        next(i)


def islower_usecase(x):
    return x.islower()


def lower_usecase(x):
    return x.lower()


class BaseTest(MemoryLeakMixin, TestCase):
    def setUp(self):
        super(BaseTest, self).setUp()


UNICODE_EXAMPLES = [
    'ascii',
    '12345',
    '1234567890',
    '¡Y tú quién te crees?',
    '🐍⚡',
    '大处着眼，小处着手。',
]

UNICODE_ORDERING_EXAMPLES = [
    '',
    'a'
    'aa',
    'aaa',
    'b',
    'aab',
    'ab',
    'asc',
    'ascih',
    'ascii',
    'ascij',
    '大处着眼，小处着手',
    '大处着眼，小处着手。',
    '大处着眼，小处着手。🐍⚡',
]

UNICODE_COUNT_EXAMPLES = [
    ('', ''),
    ('', 'ascii'),
    ('ascii', ''),
    ('asc ii', ' '),
    ('ascii', 'ci'),
    ('ascii', 'ascii'),
    ('ascii', 'Ă'),
    ('ascii', '大处'),
    ('ascii', 'étú?'),
    ('', '大处 着眼，小处着手。大大大处'),
    ('大处 着眼，小处着手。大大大处', ''),
    ('大处 着眼，小处着手。大大大处', ' '),
    ('大处 着眼，小处着手。大大大处', 'ci'),
    ('大处 着眼，小处着手。大大大处', '大处大处'),
    ('大处 着眼，小处着手。大大大处', '大处 着眼，小处着手。大大大处'),
    ('大处 着眼，小处着手。大大大处', 'Ă'),
    ('大处 着眼，小处着手。大大大处', '大处'),
    ('大处 着眼，小处着手。大大大处', 'étú?'),
    ('', 'tú quién te crees?'),
    ('tú quién te crees?', ''),
    ('tú quién te crees?', ' '),
    ('tú quién te crees?', 'ci'),
    ('tú quién te crees?', 'tú quién te crees?'),
    ('tú quién te crees?', 'Ă'),
    ('tú quién te crees?', '大处'),
    ('tú quién te crees?', 'étú?'),
    ('abababab', 'a'),
    ('abababab', 'ab'),
    ('abababab', 'aba'),
    ('aaaaaaaaaa', 'aaa'),
    ('aaaaaaaaaa', 'aĂ'),
    ('aabbaaaabbaa', 'aa')
]


@unittest.skipUnless(_py34_or_later,
                     'unicode support requires Python 3.4 or later')
class TestUnicode(BaseTest):

    def test_literal(self, flags=no_pyobj_flags):
        pyfunc = literal_usecase
        self.run_nullary_func(pyfunc, flags=flags)

    def test_passthrough(self, flags=no_pyobj_flags):
        pyfunc = passthrough_usecase
        cfunc = njit(pyfunc)
        for s in UNICODE_EXAMPLES:
            self.assertEqual(pyfunc(s), cfunc(s))

    def test_eq(self, flags=no_pyobj_flags):
        pyfunc = eq_usecase
        cfunc = njit(pyfunc)
        for a in UNICODE_EXAMPLES:
            for b in reversed(UNICODE_EXAMPLES):
                self.assertEqual(pyfunc(a, b),
                                 cfunc(a, b), '%s, %s' % (a, b))

    def _check_ordering_op(self, usecase):
        pyfunc = usecase
        cfunc = njit(pyfunc)

        # Check comparison to self
        for a in UNICODE_ORDERING_EXAMPLES:
            self.assertEqual(
                pyfunc(a, a),
                cfunc(a, a),
                '%s: "%s", "%s"' % (usecase.__name__, a, a),
            )

        # Check comparison to adjacent
        for a, b in permutations(UNICODE_ORDERING_EXAMPLES, r=2):
            self.assertEqual(
                pyfunc(a, b),
                cfunc(a, b),
                '%s: "%s", "%s"' % (usecase.__name__, a, b),
            )
            # and reversed
            self.assertEqual(
                pyfunc(b, a),
                cfunc(b, a),
                '%s: "%s", "%s"' % (usecase.__name__, b, a),
            )

    def test_lt(self, flags=no_pyobj_flags):
        self._check_ordering_op(lt_usecase)

    def test_le(self, flags=no_pyobj_flags):
        self._check_ordering_op(le_usecase)

    def test_gt(self, flags=no_pyobj_flags):
        self._check_ordering_op(gt_usecase)

    def test_ge(self, flags=no_pyobj_flags):
        self._check_ordering_op(ge_usecase)

    def test_len(self, flags=no_pyobj_flags):
        pyfunc = len_usecase
        cfunc = njit(pyfunc)
        for s in UNICODE_EXAMPLES:
            self.assertEqual(pyfunc(s), cfunc(s))

    def test_startswith(self, flags=no_pyobj_flags):
        pyfunc = startswith_usecase
        cfunc = njit(pyfunc)
        for a in UNICODE_EXAMPLES:
            for b in [x for x in ['', 'x', a[:-2], a[3:], a, a + a]]:
                self.assertEqual(pyfunc(a, b),
                                 cfunc(a, b),
                                 '%s, %s' % (a, b))

    def test_endswith(self, flags=no_pyobj_flags):
        pyfunc = endswith_usecase
        cfunc = njit(pyfunc)
        for a in UNICODE_EXAMPLES:
            for b in [x for x in ['', 'x', a[:-2], a[3:], a, a + a]]:
                self.assertEqual(pyfunc(a, b),
                                 cfunc(a, b),
                                 '%s, %s' % (a, b))

    def test_in(self, flags=no_pyobj_flags):
        pyfunc = in_usecase
        cfunc = njit(pyfunc)
        for a in UNICODE_EXAMPLES:
            extras = ['', 'xx', a[::-1], a[:-2], a[3:], a, a + a]
            for substr in [x for x in extras]:
                self.assertEqual(pyfunc(substr, a),
                                 cfunc(substr, a),
                                 "'%s' in '%s'?" % (substr, a))

    def test_find(self, flags=no_pyobj_flags):
        pyfunc = find_usecase
        cfunc = njit(pyfunc)
        for a in UNICODE_EXAMPLES:
            extras = ['', 'xx', a[::-1], a[:-2], a[3:], a, a + a]
            for substr in [x for x in extras]:
                self.assertEqual(pyfunc(a, substr),
                                 cfunc(a, substr),
                                 "'%s'.find('%s')?" % (a, substr))

    def test_count(self):
        pyfunc = count_usecase
        cfunc = njit(pyfunc)
        error_msg = "'{0}'.py_count('{1}') = {2}\n'{0}'.c_count('{1}') = {3}"

        for s, sub in UNICODE_COUNT_EXAMPLES:
            py_result = pyfunc(s, sub)
            c_result = cfunc(s, sub)
            self.assertEqual(py_result, c_result,
                             error_msg.format(s, sub, py_result, c_result))

    def test_count_with_start(self):
        pyfunc = count_with_start_usecase
        cfunc = njit(pyfunc)
        error_msg = "%s\n%s" % ("'{0}'.py_count('{1}', {2}) = {3}",
                                "'{0}'.c_count('{1}', {2}) = {4}")

        for s, sub in UNICODE_COUNT_EXAMPLES:
            for i in range(-18, 18):
                py_result = pyfunc(s, sub, i)
                c_result = cfunc(s, sub, i)
                self.assertEqual(py_result, c_result,
                                 error_msg.format(s, sub, i, py_result,
                                                  c_result))

            py_result = pyfunc(s, sub, None)
            c_result = cfunc(s, sub, None)
            self.assertEqual(py_result, c_result,
                             error_msg.format(s, sub, None, py_result,
                                              c_result))

    def test_count_with_start_end(self):
        pyfunc = count_with_start_end_usecase
        cfunc = njit(pyfunc)
        error_msg = "%s\n%s" % ("'{0}'.py_count('{1}', {2}, {3}) = {4}",
                                "'{0}'.c_count('{1}', {2}, {3}) = {5}")

        for s, sub in UNICODE_COUNT_EXAMPLES:
            for i , j in product(range(-18, 18), (-18, 18)):
                py_result = pyfunc(s, sub, i, j)
                c_result = cfunc(s, sub, i, j)
                self.assertEqual(py_result, c_result,
                                 error_msg.format(s, sub, i, j, py_result,
                                                  c_result))

            for j in range(-18, 18):
                py_result = pyfunc(s, sub, None, j)
                c_result = cfunc(s, sub, None, j)
                self.assertEqual(py_result, c_result,
                                 error_msg.format(s, sub, None, j, py_result,
                                                  c_result))

            py_result = pyfunc(s, sub, None, None)
            c_result = cfunc(s, sub, None, None)
            self.assertEqual(py_result, c_result,
                             error_msg.format(s, sub, None, None, py_result,
                                              c_result))

    def test_count_arg_type_check(self):
        cfunc = njit(count_with_start_end_usecase)

        with self.assertRaises(TypingError) as raises:
            cfunc('ascii', 'c', 1, 0.5)
        self.assertIn('The slice indices must be an Integer or None',
                      str(raises.exception))

        with self.assertRaises(TypingError) as raises:
            cfunc('ascii', 'c', 1.2, 7)
        self.assertIn('The slice indices must be an Integer or None',
                      str(raises.exception))

        with self.assertRaises(TypingError) as raises:
            cfunc('ascii', 12, 1, 7)
        self.assertIn('The substring must be a UnicodeType, not',
                      str(raises.exception))

    def test_count_optional_arg_type_check(self):
        pyfunc = count_with_start_end_usecase

        def try_compile_bad_optional(*args):
            bad_sig = types.int64(types.unicode_type,
                                  types.unicode_type,
                                  types.Optional(types.float64),
                                  types.Optional(types.float64))
            njit([bad_sig])(pyfunc)

        with self.assertRaises(TypingError) as raises:
            try_compile_bad_optional('tú quis?', 'tú', 1.1, 1.1)
        self.assertIn('The slice indices must be an Integer or None',
                      str(raises.exception))

        error_msg = "%s\n%s" % ("'{0}'.py_count('{1}', {2}, {3}) = {4}",
                                "'{0}'.c_count_op('{1}', {2}, {3}) = {5}")
        sig_optional = types.int64(types.unicode_type,
                                   types.unicode_type,
                                   types.Optional(types.int64),
                                   types.Optional(types.int64))
        cfunc_optional = njit([sig_optional])(pyfunc)

        py_result = pyfunc('tú quis?', 'tú', 0, 8)
        c_result = cfunc_optional('tú quis?', 'tú', 0, 8)
        self.assertEqual(py_result, c_result,
                         error_msg.format('tú quis?', 'tú', 0, 8, py_result,
                                          c_result))

    def test_getitem(self):
        pyfunc = getitem_usecase
        cfunc = njit(pyfunc)

        for s in UNICODE_EXAMPLES:
            for i in range(-len(s)):
                self.assertEqual(pyfunc(s, i),
                                 cfunc(s, i),
                                 "'%s'[%d]?" % (s, i))

    def test_getitem_error(self):
        self.disable_leak_check()

        pyfunc = getitem_usecase
        cfunc = njit(pyfunc)

        for s in UNICODE_EXAMPLES:
            with self.assertRaises(IndexError) as raises:
                pyfunc(s, len(s))
            self.assertIn('string index out of range', str(raises.exception))

            with self.assertRaises(IndexError) as raises:
                cfunc(s, len(s))
            self.assertIn('string index out of range', str(raises.exception))

    def test_slice2(self):
        pyfunc = getitem_usecase
        cfunc = njit(pyfunc)

        for s in UNICODE_EXAMPLES:
            for i in list(range(-len(s), len(s))):
                for j in list(range(-len(s), len(s))):
                    sl = slice(i, j)
                    self.assertEqual(pyfunc(s, sl),
                                     cfunc(s, sl),
                                     "'%s'[%d:%d]?" % (s, i, j))

    def test_slice2_error(self):
        pyfunc = getitem_usecase
        cfunc = njit(pyfunc)

        for s in UNICODE_EXAMPLES:
            for i in [-2, -1, len(s), len(s) + 1]:
                for j in [-2, -1, len(s), len(s) + 1]:
                    sl = slice(i, j)
                    self.assertEqual(pyfunc(s, sl),
                                     cfunc(s, sl),
                                     "'%s'[%d:%d]?" % (s, i, j))

    def test_slice3(self):
        pyfunc = getitem_usecase
        cfunc = njit(pyfunc)

        for s in UNICODE_EXAMPLES:
            for i in range(-len(s), len(s)):
                for j in range(-len(s), len(s)):
                    for k in [-2, -1, 1, 2]:
                        sl = slice(i, j, k)
                        self.assertEqual(pyfunc(s, sl),
                                         cfunc(s, sl),
                                         "'%s'[%d:%d:%d]?" % (s, i, j, k))

    def test_slice3_error(self):
        pyfunc = getitem_usecase
        cfunc = njit(pyfunc)

        for s in UNICODE_EXAMPLES:
            for i in [-2, -1, len(s), len(s) + 1]:
                for j in [-2, -1, len(s), len(s) + 1]:
                    for k in [-2, -1, 1, 2]:
                        sl = slice(i, j, k)
                        self.assertEqual(pyfunc(s, sl),
                                         cfunc(s, sl),
                                         "'%s'[%d:%d:%d]?" % (s, i, j, k))

    def test_zfill(self):
        pyfunc = zfill_usecase
        cfunc = njit(pyfunc)

        ZFILL_INPUTS = [
            'ascii',
            '+ascii',
            '-ascii',
            '-asc ii-',
            '12345',
            '-12345',
            '+12345',
            '',
            '¡Y tú crs?',
            '🐍⚡',
            '+🐍⚡',
            '-🐍⚡',
            '大眼，小手。',
            '+大眼，小手。',
            '-大眼，小手。',
        ]

        with self.assertRaises(TypingError) as raises:
            cfunc(ZFILL_INPUTS[0], 1.1)
        self.assertIn('<width> must be an Integer', str(raises.exception))

        for s in ZFILL_INPUTS:
            for width in range(-3, 20):
                self.assertEqual(pyfunc(s, width),
                                 cfunc(s, width))

    def test_concat(self, flags=no_pyobj_flags):
        pyfunc = concat_usecase
        cfunc = njit(pyfunc)
        for a in UNICODE_EXAMPLES:
            for b in UNICODE_EXAMPLES[::-1]:
                self.assertEqual(pyfunc(a, b),
                                 cfunc(a, b),
                                 "'%s' + '%s'?" % (a, b))

    def test_repeat(self, flags=no_pyobj_flags):
        pyfunc = repeat_usecase
        cfunc = njit(pyfunc)
        for a in UNICODE_EXAMPLES + ['']:
            for b in (-1, 0, 1, 2, 3, 4, 5, 7, 8, 15, 70):
                self.assertEqual(pyfunc(a, b),
                                 cfunc(a, b))
                self.assertEqual(pyfunc(b, a),
                                 cfunc(b, a))

    def test_repeat_exception_float(self):
        self.disable_leak_check()
        cfunc = njit(repeat_usecase)
        with self.assertRaises(TypingError) as raises:
            cfunc('hi', 2.5)
        self.assertIn('Invalid use of Function(<built-in function mul>)',
                      str(raises.exception))

    def test_split_exception_empty_sep(self):
        self.disable_leak_check()

        pyfunc = split_usecase
        cfunc = njit(pyfunc)

        # Handle empty separator exception
        for func in [pyfunc, cfunc]:
            with self.assertRaises(ValueError) as raises:
                func('a', '')
            self.assertIn('empty separator', str(raises.exception))

    def test_split_exception_noninteger_maxsplit(self):
        pyfunc = split_with_maxsplit_usecase
        cfunc = njit(pyfunc)

        # Handle non-integer maxsplit exception
        for sep in [' ', None]:
            with self.assertRaises(TypingError) as raises:
                cfunc('a', sep, 2.4)
            self.assertIn('float64', str(raises.exception),
                          'non-integer maxsplit with sep = %s' % sep)

    def test_split(self):
        pyfunc = split_usecase
        cfunc = njit(pyfunc)

        CASES = [
            (' a ', None),
            ('', '⚡'),
            ('abcabc', '⚡'),
            ('🐍⚡', '⚡'),
            ('🐍⚡🐍', '⚡'),
            ('abababa', 'a'),
            ('abababa', 'b'),
            ('abababa', 'c'),
            ('abababa', 'ab'),
            ('abababa', 'aba'),
        ]

        for test_str, splitter in CASES:
            self.assertEqual(pyfunc(test_str, splitter),
                             cfunc(test_str, splitter),
                             "'%s'.split('%s')?" % (test_str, splitter))

    def test_split_with_maxsplit(self):
        CASES = [
            (' a ', None, 1),
            ('', '⚡', 1),
            ('abcabc', '⚡', 1),
            ('🐍⚡', '⚡', 1),
            ('🐍⚡🐍', '⚡', 1),
            ('abababa', 'a', 2),
            ('abababa', 'b', 1),
            ('abababa', 'c', 2),
            ('abababa', 'ab', 1),
            ('abababa', 'aba', 5),
        ]

        for pyfunc, fmt_str in [(split_with_maxsplit_usecase,
                                 "'%s'.split('%s', %d)?"),
                                (split_with_maxsplit_kwarg_usecase,
                                 "'%s'.split('%s', maxsplit=%d)?")]:

            cfunc = njit(pyfunc)
            for test_str, splitter, maxsplit in CASES:
                self.assertEqual(pyfunc(test_str, splitter, maxsplit),
                                 cfunc(test_str, splitter, maxsplit),
                                 fmt_str % (test_str, splitter, maxsplit))

    def test_split_whitespace(self):
        # explicit sep=None cases covered in test_split and
        # test_split_with_maxsplit
        pyfunc = split_whitespace_usecase
        cfunc = njit(pyfunc)

        # list copied from
        # https://github.com/python/cpython/blob/master/Objects/unicodetype_db.h
        all_whitespace = ''.join(map(chr, [
            0x0009, 0x000A, 0x000B, 0x000C, 0x000D, 0x001C, 0x001D, 0x001E,
            0x001F, 0x0020, 0x0085, 0x00A0, 0x1680, 0x2000, 0x2001, 0x2002,
            0x2003, 0x2004, 0x2005, 0x2006, 0x2007, 0x2008, 0x2009, 0x200A,
            0x2028, 0x2029, 0x202F, 0x205F, 0x3000
        ]))

        CASES = [
            '',
            'abcabc',
            '🐍 ⚡',
            '🐍 ⚡ 🐍',
            '🐍   ⚡ 🐍  ',
            '  🐍   ⚡ 🐍',
            ' 🐍' + all_whitespace + '⚡ 🐍  ',
        ]
        for test_str in CASES:
            self.assertEqual(pyfunc(test_str),
                             cfunc(test_str),
                             "'%s'.split()?" % (test_str,))

    def test_join_empty(self):
        # Can't pass empty list to nopython mode, so we have to make a
        # separate test case
        pyfunc = join_empty_usecase
        cfunc = njit(pyfunc)

        CASES = [
            '',
            '🐍🐍🐍',
        ]

        for sep in CASES:
            self.assertEqual(pyfunc(sep),
                             cfunc(sep),
                             "'%s'.join([])?" % (sep,))

    def test_join_non_string_exception(self):
        # Verify that join of list of integers raises typing exception
        pyfunc = join_usecase
        cfunc = njit(pyfunc)

        # Handle empty separator exception
        with self.assertRaises(TypingError) as raises:
            cfunc('', [1, 2, 3])
        # This error message is obscure, but indicates the error was trapped
        # in the typing of str.join()
        # Feel free to change this as we update error messages.
        exc_message = str(raises.exception)
        self.assertIn("Invalid use of BoundFunction", exc_message)
        # could be int32 or int64
        self.assertIn("(reflected list(int", exc_message)

    def test_join(self):
        pyfunc = join_usecase
        cfunc = njit(pyfunc)

        CASES = [
            ('', ['', '', '']),
            ('a', ['', '', '']),
            ('', ['a', 'bbbb', 'c']),
            ('🐍🐍🐍', ['⚡⚡'] * 5),
        ]

        for sep, parts in CASES:
            self.assertEqual(pyfunc(sep, parts),
                             cfunc(sep, parts),
                             "'%s'.join('%s')?" % (sep, parts))

    def test_join_interleave_str(self):
        # can pass a string as the parts iterable
        pyfunc = join_usecase
        cfunc = njit(pyfunc)

        CASES = [
            ('abc', '123'),
            ('🐍🐍🐍', '⚡⚡'),
        ]

        for sep, parts in CASES:
            self.assertEqual(pyfunc(sep, parts),
                             cfunc(sep, parts),
                             "'%s'.join('%s')?" % (sep, parts))

    def test_justification(self):
        for pyfunc, case_name in [(center_usecase, 'center'),
                                  (ljust_usecase, 'ljust'),
                                  (rjust_usecase, 'rjust')]:
            cfunc = njit(pyfunc)

            with self.assertRaises(TypingError) as raises:
                cfunc(UNICODE_EXAMPLES[0], 1.1)
            self.assertIn('The width must be an Integer', str(raises.exception))

            for s in UNICODE_EXAMPLES:
                for width in range(-3, 20):
                    self.assertEqual(pyfunc(s, width),
                                     cfunc(s, width),
                                     "'%s'.%s(%d)?" % (s, case_name, width))

    def test_justification_fillchar(self):
        for pyfunc, case_name in [(center_usecase_fillchar, 'center'),
                                  (ljust_usecase_fillchar, 'ljust'),
                                  (rjust_usecase_fillchar, 'rjust')]:
            cfunc = njit(pyfunc)

            # allowed fillchar cases
            for fillchar in [' ', '+', 'ú', '处']:
                with self.assertRaises(TypingError) as raises:
                    cfunc(UNICODE_EXAMPLES[0], 1.1, fillchar)
                self.assertIn('The width must be an Integer',
                              str(raises.exception))

                for s in UNICODE_EXAMPLES:
                    for width in range(-3, 20):
                        self.assertEqual(pyfunc(s, width, fillchar),
                                         cfunc(s, width, fillchar),
                                         "'%s'.%s(%d, '%s')?" % (s, case_name,
                                                                 width,
                                                                 fillchar))

    def test_justification_fillchar_exception(self):
        self.disable_leak_check()

        for pyfunc in [center_usecase_fillchar,
                       ljust_usecase_fillchar,
                       rjust_usecase_fillchar]:
            cfunc = njit(pyfunc)

            # disallowed fillchar cases
            for fillchar in ['', '+0', 'quién', '处着']:
                with self.assertRaises(ValueError) as raises:
                    cfunc(UNICODE_EXAMPLES[0], 20, fillchar)
                self.assertIn('The fill character must be exactly one',
                              str(raises.exception))

            # forbid fillchar cases with different types
            for fillchar in [1, 1.1]:
                with self.assertRaises(TypingError) as raises:
                    cfunc(UNICODE_EXAMPLES[0], 20, fillchar)
                self.assertIn('The fillchar must be a UnicodeType',
                              str(raises.exception))

    def test_inplace_concat(self, flags=no_pyobj_flags):
        pyfunc = inplace_concat_usecase
        cfunc = njit(pyfunc)
        for a in UNICODE_EXAMPLES:
            for b in UNICODE_EXAMPLES[::-1]:
                self.assertEqual(pyfunc(a, b),
                                 cfunc(a, b),
                                 "'%s' + '%s'?" % (a, b))

    def test_strip(self):

        STRIP_CASES = [
            ('ass cii', 'ai'),
            ('ass cii', None),
            ('asscii', 'ai '),
            ('asscii ', 'ai '),
            (' asscii  ', 'ai '),
            (' asscii  ', 'asci '),
            (' asscii  ', 's'),
            ('      ', ' '),
            ('', ' '),
            ('', ''),
            ('  asscii  ', 'ai '),
            ('  asscii  ', ''),
            ('  asscii  ', None),
            ('tú quién te crees?', 'étú? '),
            ('  tú quién te crees?   ', 'étú? '),
            ('  tú qrees?   ', ''),
            ('  tú quién te crees?   ', None),
            ('大处 着眼，小处着手。大大大处', '大处'),
            (' 大处大处  ', ''),
            (' 大处大处  ', None)
        ]

        # form with no parameter
        for pyfunc, case_name in [(strip_usecase, 'strip'),
                                  (lstrip_usecase, 'lstrip'),
                                  (rstrip_usecase, 'rstrip')]:
            cfunc = njit(pyfunc)

            for string, chars in STRIP_CASES:
                self.assertEqual(pyfunc(string),
                                 cfunc(string),
                                 "'%s'.%s()?" % (string, case_name))
        # parametrized form
        for pyfunc, case_name in [(strip_usecase_chars, 'strip'),
                                  (lstrip_usecase_chars, 'lstrip'),
                                  (rstrip_usecase_chars, 'rstrip')]:
            cfunc = njit(pyfunc)

            sig1 = types.unicode_type(types.unicode_type,
                                      types.Optional(types.unicode_type))
            cfunc_optional = njit([sig1])(pyfunc)

            def try_compile_bad_optional(*args):
                bad = types.unicode_type(types.unicode_type,
                                         types.Optional(types.float64))
                njit([bad])(pyfunc)

            for fn in cfunc, try_compile_bad_optional:
                with self.assertRaises(TypingError) as raises:
                    fn('tú quis?', 1.1)
                self.assertIn('The arg must be a UnicodeType or None',
                              str(raises.exception))

            for fn in cfunc, cfunc_optional:

                for string, chars in STRIP_CASES:
                    self.assertEqual(pyfunc(string, chars),
                                     fn(string, chars),
                                     "'%s'.%s('%s')?" % (string, case_name,
                                                         chars))

    def test_istitle(self):
        pyfunc = istitle_usecase
        cfunc = njit(pyfunc)
        error_msg = "'{0}'.py_istitle() = {1}\n'{0}'.c_istitle() = {2}"

        unicode_title = [x.title() for x in UNICODE_EXAMPLES]
        special = [
            '',
            '    ',
            '  AA  ',
            '  Ab  ',
            '1',
            'A123',
            'A12Bcd',
            '+abA',
            '12Abc',
            'A12abc',
            '%^Abc 5 $% Def'
            '𐐁𐐩',
            '𐐧𐑎',
            '𐐩',
            '𐑎',
            '🐍 Is',
            '🐍 NOT',
            '👯Is',
            'ῼ',
            'Greek ῼitlecases ...'
        ]
        ISTITLE_EXAMPLES = UNICODE_EXAMPLES + unicode_title + special

        for s in ISTITLE_EXAMPLES:
            py_result = pyfunc(s)
            c_result = cfunc(s)
            self.assertEqual(py_result, c_result,
                             error_msg.format(s, py_result, c_result))

    def test_pointless_slice(self, flags=no_pyobj_flags):
        def pyfunc(a):
            return a[:]
        cfunc = njit(pyfunc)
        args = ['a']
        self.assertEqual(pyfunc(*args), cfunc(*args))

    def test_walk_backwards(self, flags=no_pyobj_flags):
        def pyfunc(a):
            return a[::-1]
        cfunc = njit(pyfunc)
        args = ['a']
        self.assertEqual(pyfunc(*args), cfunc(*args))

    def test_stride_slice(self, flags=no_pyobj_flags):
        def pyfunc(a):
            return a[::2]
        cfunc = njit(pyfunc)
        args = ['a']
        self.assertEqual(pyfunc(*args), cfunc(*args))

    def test_basic_lt(self, flags=no_pyobj_flags):
        def pyfunc(a, b):
            return a < b
        cfunc = njit(pyfunc)
        args = ['ab', 'b']
        self.assertEqual(pyfunc(*args), cfunc(*args))

    def test_basic_gt(self, flags=no_pyobj_flags):
        def pyfunc(a, b):
            return a > b
        cfunc = njit(pyfunc)
        args = ['ab', 'b']
        self.assertEqual(pyfunc(*args), cfunc(*args))

    def test_comparison(self):
        def pyfunc(option, x, y):
            if option == '==':
                return x == y
            elif option == '!=':
                return x != y
            elif option == '<':
                return x < y
            elif option == '>':
                return x > y
            elif option == '<=':
                return x <= y
            elif option == '>=':
                return x >= y
            else:
                return None

        cfunc = njit(pyfunc)

        for x, y in permutations(UNICODE_ORDERING_EXAMPLES, r=2):
            for cmpop in ['==', '!=', '<', '>', '<=', '>=', '']:
                args = [cmpop, x, y]
                self.assertEqual(pyfunc(*args), cfunc(*args),
                                 msg='failed on {}'.format(args))

    def test_literal_concat(self):
        def pyfunc(x):
            abc = 'abc'
            if len(x):
                return abc + 'b123' + x + 'IO'
            else:
                return x + abc + '123' + x

        cfunc = njit(pyfunc)
        args = ['x']
        self.assertEqual(pyfunc(*args), cfunc(*args))
        args = ['']
        self.assertEqual(pyfunc(*args), cfunc(*args))

    def test_literal_comparison(self):
        def pyfunc(option):
            x = 'a123'
            y = 'aa12'
            if option == '==':
                return x == y
            elif option == '!=':
                return x != y
            elif option == '<':
                return x < y
            elif option == '>':
                return x > y
            elif option == '<=':
                return x <= y
            elif option == '>=':
                return x >= y
            else:
                return None

        cfunc = njit(pyfunc)
        for cmpop in ['==', '!=', '<', '>', '<=', '>=', '']:
            args = [cmpop]
            self.assertEqual(pyfunc(*args), cfunc(*args),
                             msg='failed on {}'.format(args))

    def test_literal_len(self):
        def pyfunc():
            return len('abc')
        cfunc = njit(pyfunc)
        self.assertEqual(pyfunc(), cfunc())

    def test_literal_getitem(self):
        def pyfunc(which):
            return 'abc'[which]
        cfunc = njit(pyfunc)
        for a in [-1, 0, 1, slice(1, None), slice(None, -1)]:
            args = [a]
            self.assertEqual(pyfunc(*args), cfunc(*args),
                             msg='failed on {}'.format(args))

    def test_literal_in(self):
        def pyfunc(x):
            return x in '9876zabiuh'

        cfunc = njit(pyfunc)
        for a in ['a', '9', '1', '', '8uha', '987']:
            args = [a]
            self.assertEqual(pyfunc(*args), cfunc(*args),
                             msg='failed on {}'.format(args))

    def test_literal_xyzwith(self):
        def pyfunc(x, y):
            return 'abc'.startswith(x), 'cde'.endswith(y)

        cfunc = njit(pyfunc)
        for args in permutations('abcdefg', r=2):
            self.assertEqual(pyfunc(*args), cfunc(*args),
                             msg='failed on {}'.format(args))

    def test_literal_find(self):
        def pyfunc(x):
            return 'abc'.find(x), x.find('a')

        cfunc = njit(pyfunc)
        for a in ['ab']:
            args = [a]
            self.assertEqual(pyfunc(*args), cfunc(*args),
                             msg='failed on {}'.format(args))

    def test_not(self):
        def pyfunc(x):
            return not x

        cfunc = njit(pyfunc)
        for a in UNICODE_EXAMPLES + [""]:
            args = [a]
            self.assertEqual(pyfunc(*args), cfunc(*args),
                             msg='failed on {}'.format(args))

    def test_isupper(self):
        def pyfunc(x):
            return x.isupper()

        cfunc = njit(pyfunc)
        uppers = [x.upper() for x in UNICODE_EXAMPLES]
        extras = ["AA12A", "aa12a", "大AA12A", "大aa12a", "AAAǄA", "A 1 1 大"]

        # Samples taken from CPython testing:
        # https://github.com/python/cpython/blob/1d4b6ba19466aba0eb91c4ba01ba509acf18c723/Lib/test/test_unicode.py#L585-L599    # noqa: E501
        cpython = ['\u2167', '\u2177', '\U00010401', '\U00010427', '\U00010429',
                   '\U0001044E', '\U0001F40D', '\U0001F46F']
        fourxcpy = [x * 4 for x in cpython]

        for a in UNICODE_EXAMPLES + uppers + [""] + extras + cpython + fourxcpy:
            args = [a]
            self.assertEqual(pyfunc(*args), cfunc(*args),
                             msg='failed on {}'.format(args))

    def test_upper(self):
        def pyfunc(x):
            return x.upper()

        cfunc = njit(pyfunc)
        for a in UNICODE_EXAMPLES + [""]:
            args = [a]
            self.assertEqual(pyfunc(*args), cfunc(*args),
                             msg='failed on {}'.format(args))

<<<<<<< HEAD
    def test_title(self):
        pyfunc = title
        cfunc = njit(pyfunc)
        # Samples taken from CPython testing:
        # https://github.com/python/cpython/blob/201c8f79450628241574fba940e08107178dc3a5/Lib/test/test_unicode.py#L813-L828    # noqa: E501
        cpython = ['\U0001044F', '\U0001044F\U0001044F',
                   '\U0001044F\U0001044F \U0001044F\U0001044F',
                   '\U00010427\U0001044F \U00010427\U0001044F',
                   '\U0001044F\U00010427 \U0001044F\U00010427',
                   'X\U00010427x\U0001044F X\U00010427x\U0001044F',
                   'ﬁNNISH', 'A\u03a3 \u1fa1xy', 'A\u03a3A']

        msg = 'Results of "{}".title() must be equal'
        for s in UNICODE_EXAMPLES + [''] + cpython:
=======
    def test_islower(self):
        pyfunc = islower_usecase
        cfunc = njit(pyfunc)
        lowers = [x.lower() for x in UNICODE_EXAMPLES]
        extras = ['AA12A', 'aa12a', '大AA12A', '大aa12a', 'AAAǄA', 'A 1 1 大']

        # Samples taken from CPython testing:
        # https://github.com/python/cpython/blob/201c8f79450628241574fba940e08107178dc3a5/Lib/test/test_unicode.py#L586-L600    # noqa: E501
        cpython = ['\u2167', '\u2177', '\U00010401', '\U00010427',
                   '\U00010429', '\U0001044E', '\U0001F40D', '\U0001F46F']
        cpython += [x * 4 for x in cpython]

        msg = 'Results of "{}".islower() must be equal'
        for s in UNICODE_EXAMPLES + lowers + [''] + extras + cpython:
            self.assertEqual(pyfunc(s), cfunc(s), msg=msg.format(s))

    def test_lower(self):
        pyfunc = lower_usecase
        cfunc = njit(pyfunc)
        extras = ['AA12A', 'aa12a', '大AA12A', '大aa12a', 'AAAǄA', 'A 1 1 大']

        # Samples taken from CPython testing:
        # https://github.com/python/cpython/blob/201c8f79450628241574fba940e08107178dc3a5/Lib/test/test_unicode.py#L748-L758    # noqa: E501
        cpython = ['\U00010401', '\U00010427', '\U0001044E', '\U0001F46F',
                   '\U00010427\U00010427', '\U00010427\U0001044F',
                   'X\U00010427x\U0001044F', '\u0130']

        # special cases for sigma from CPython testing:
        # https://github.com/python/cpython/blob/201c8f79450628241574fba940e08107178dc3a5/Lib/test/test_unicode.py#L759-L768    # noqa: E501
        sigma = ['\u03a3', '\u0345\u03a3', 'A\u0345\u03a3', 'A\u0345\u03a3a',
                 '\u03a3\u0345 ', '\U0008fffe', '\u2177']

        extra_sigma = 'A\u03a3\u03a2'
        sigma.append(extra_sigma)

        msg = 'Results of "{}".lower() must be equal'
        for s in UNICODE_EXAMPLES + [''] + extras + cpython + sigma:
>>>>>>> daf66cbd
            self.assertEqual(pyfunc(s), cfunc(s), msg=msg.format(s))


@unittest.skipUnless(_py34_or_later,
                     'unicode support requires Python 3.4 or later')
class TestUnicodeInTuple(BaseTest):

    def test_const_unicode_in_tuple(self):
        # Issue 3673
        @njit
        def f():
            return ('aa',) < ('bb',)

        self.assertEqual(f.py_func(), f())

        @njit
        def f():
            return ('cc',) < ('bb',)

        self.assertEqual(f.py_func(), f())

    def test_const_unicode_in_hetero_tuple(self):
        @njit
        def f():
            return ('aa', 1) < ('bb', 1)

        self.assertEqual(f.py_func(), f())

        @njit
        def f():
            return ('aa', 1) < ('aa', 2)

        self.assertEqual(f.py_func(), f())

    def test_ascii_flag_unbox(self):
        @njit
        def f(s):
            return s._is_ascii

        for s in UNICODE_EXAMPLES:
            self.assertEqual(f(s), isascii(s))

    def test_ascii_flag_join(self):
        @njit
        def f():
            s1 = 'abc'
            s2 = '123'
            s3 = '🐍⚡'
            s4 = '大处着眼，小处着手。'
            return (",".join([s1, s2])._is_ascii,
                    "🐍⚡".join([s1, s2])._is_ascii,
                    ",".join([s1, s3])._is_ascii,
                    ",".join([s3, s4])._is_ascii)

        self.assertEqual(f(), (1, 0, 0, 0))

    def test_ascii_flag_getitem(self):
        @njit
        def f():
            s1 = 'abc123'
            s2 = '🐍⚡🐍⚡🐍⚡'
            return (s1[0]._is_ascii, s1[2:]._is_ascii, s2[0]._is_ascii,
                    s2[2:]._is_ascii)

        self.assertEqual(f(), (1, 1, 0, 0))

    def test_ascii_flag_add_mul(self):
        @njit
        def f():
            s1 = 'abc'
            s2 = '123'
            s3 = '🐍⚡'
            s4 = '大处着眼，小处着手。'
            return ((s1 + s2)._is_ascii,
                    (s1 + s3)._is_ascii,
                    (s3 + s4)._is_ascii,
                    (s1 * 2)._is_ascii,
                    (s3 * 2)._is_ascii)

        self.assertEqual(f(), (1, 0, 0, 1, 0))


@unittest.skipUnless(_py34_or_later,
                     'unicode support requires Python 3.4 or later')
class TestUnicodeIteration(BaseTest):

    def test_unicode_iter(self):
        pyfunc = iter_usecase
        cfunc = njit(pyfunc)
        for a in UNICODE_EXAMPLES:
            self.assertPreciseEqual(pyfunc(a), cfunc(a))

    def test_unicode_literal_iter(self):
        pyfunc = literal_iter_usecase
        cfunc = njit(pyfunc)
        self.assertPreciseEqual(pyfunc(), cfunc())

    def test_unicode_enumerate_iter(self):
        pyfunc = enumerated_iter_usecase
        cfunc = njit(pyfunc)
        for a in UNICODE_EXAMPLES:
            self.assertPreciseEqual(pyfunc(a), cfunc(a))

    def test_unicode_stopiteration_iter(self):
        self.disable_leak_check()
        pyfunc = iter_stopiteration_usecase
        cfunc = njit(pyfunc)
        for f in (pyfunc, cfunc):
            for a in UNICODE_EXAMPLES:
                with self.assertRaises(StopIteration):
                    f(a)

    def test_unicode_literal_stopiteration_iter(self):
        pyfunc = literal_iter_stopiteration_usecase
        cfunc = njit(pyfunc)
        for f in (pyfunc, cfunc):
            with self.assertRaises(StopIteration):
                f()


if __name__ == '__main__':
    unittest.main()<|MERGE_RESOLUTION|>--- conflicted
+++ resolved
@@ -1152,7 +1152,6 @@
             self.assertEqual(pyfunc(*args), cfunc(*args),
                              msg='failed on {}'.format(args))
 
-<<<<<<< HEAD
     def test_title(self):
         pyfunc = title
         cfunc = njit(pyfunc)
@@ -1167,7 +1166,8 @@
 
         msg = 'Results of "{}".title() must be equal'
         for s in UNICODE_EXAMPLES + [''] + cpython:
-=======
+            self.assertEqual(pyfunc(s), cfunc(s), msg=msg.format(s))
+
     def test_islower(self):
         pyfunc = islower_usecase
         cfunc = njit(pyfunc)
@@ -1205,7 +1205,6 @@
 
         msg = 'Results of "{}".lower() must be equal'
         for s in UNICODE_EXAMPLES + [''] + extras + cpython + sigma:
->>>>>>> daf66cbd
             self.assertEqual(pyfunc(s), cfunc(s), msg=msg.format(s))
 
 
