--- conflicted
+++ resolved
@@ -68,20 +68,15 @@
 if [ "$TEST_SVML" == "yes" ]; then $CONDA_INSTALL -c numba icc_rt; fi
 # Install Intel TBB parallel backend
 if [ "$TEST_THREADING" == "tbb" ]; then $CONDA_INSTALL tbb tbb-devel; fi
-<<<<<<< HEAD
-# install the faulthandler for Python 2.x
-if [ $PYTHON \< "3.0" ]; then $CONDA_INSTALL faulthandler; fi
-
-# environment dump for debug
-echo "DEBUG ENV:"
-echo "-------------------------------------------------------------------------"
-conda env export
-echo "-------------------------------------------------------------------------"
-=======
 # install the faulthandler for Python 2.x, but not on armv7l as it doesn't exist
 # in berryconda
 archstr=`uname -m`
 if [[ "$archstr" != 'armv7l' ]]; then
     if [ $PYTHON \< "3.0" ]; then $CONDA_INSTALL faulthandler; fi
 fi
->>>>>>> 6ad2f599
+
+# environment dump for debug
+echo "DEBUG ENV:"
+echo "-------------------------------------------------------------------------"
+conda env export
+echo "-------------------------------------------------------------------------"